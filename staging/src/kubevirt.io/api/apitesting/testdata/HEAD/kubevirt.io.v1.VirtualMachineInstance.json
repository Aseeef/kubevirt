--- conflicted
+++ resolved
@@ -390,10 +390,7 @@
           "session": "sessionValue",
           "dhCert": "dhCertValue"
         },
-<<<<<<< HEAD
-=======
         "snp": {},
->>>>>>> b8d3dc37
         "tdx": {}
       }
     },

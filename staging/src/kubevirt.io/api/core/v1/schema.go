--- conflicted
+++ resolved
@@ -780,12 +780,9 @@
 type LaunchSecurity struct {
 	// AMD Secure Encrypted Virtualization (SEV).
 	SEV *SEV `json:"sev,omitempty"`
-<<<<<<< HEAD
-=======
 	// AMD SEV-SNP flags defined by the SEV-SNP specifications.
 	// +optional
 	SNP *SEVSNP `json:"snp,omitempty"`
->>>>>>> b8d3dc37
 	// Intel Trust Domain Extensions (TDX).
 	TDX *TDX `json:"tdx,omitempty"`
 }

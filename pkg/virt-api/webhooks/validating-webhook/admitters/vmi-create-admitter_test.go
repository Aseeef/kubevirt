/*
 * This file is part of the KubeVirt project
 *
 * Licensed under the Apache License, Version 2.0 (the "License");
 * you may not use this file except in compliance with the License.
 * You may obtain a copy of the License at
 *
 *     http://www.apache.org/licenses/LICENSE-2.0
 *
 * Unless required by applicable law or agreed to in writing, software
 * distributed under the License is distributed on an "AS IS" BASIS,
 * WITHOUT WARRANTIES OR CONDITIONS OF ANY KIND, either express or implied.
 * See the License for the specific language governing permissions and
 * limitations under the License.
 *
 * Copyright The KubeVirt Authors.
 *
 */

package admitters

import (
	"context"
	"encoding/json"
	"fmt"
	"runtime"
	"strings"

	. "github.com/onsi/ginkgo/v2"
	. "github.com/onsi/gomega"
	admissionv1 "k8s.io/api/admission/v1"
	authv1 "k8s.io/api/authentication/v1"
	k8sv1 "k8s.io/api/core/v1"
	"k8s.io/apimachinery/pkg/api/resource"
	metav1 "k8s.io/apimachinery/pkg/apis/meta/v1"
	k8sruntime "k8s.io/apimachinery/pkg/runtime"
	"k8s.io/apimachinery/pkg/util/intstr"
	"k8s.io/apimachinery/pkg/util/validation"
	k8sfield "k8s.io/apimachinery/pkg/util/validation/field"

	v1 "kubevirt.io/api/core/v1"
	"kubevirt.io/client-go/api"

	"kubevirt.io/kubevirt/pkg/hooks"
	"kubevirt.io/kubevirt/pkg/libvmi"
	libvmici "kubevirt.io/kubevirt/pkg/libvmi/cloudinit"
	"kubevirt.io/kubevirt/pkg/pointer"
	"kubevirt.io/kubevirt/pkg/testutils"
	"kubevirt.io/kubevirt/pkg/virt-api/webhooks"
	virtconfig "kubevirt.io/kubevirt/pkg/virt-config"
	"kubevirt.io/kubevirt/pkg/virt-config/featuregate"
	nodelabellerutil "kubevirt.io/kubevirt/pkg/virt-handler/node-labeller/util"
	"kubevirt.io/kubevirt/pkg/virt-operator/resource/generate/components"
)

var _ = Describe("Validating VMICreate Admitter", func() {
	kv := &v1.KubeVirt{
		ObjectMeta: metav1.ObjectMeta{
			Name:      "kubevirt",
			Namespace: "kubevirt",
		},
		Spec: v1.KubeVirtSpec{
			Configuration: v1.KubeVirtConfiguration{
				DeveloperConfiguration: &v1.DeveloperConfiguration{},
			},
		},
		Status: v1.KubeVirtStatus{
			Phase:               v1.KubeVirtPhaseDeploying,
			DefaultArchitecture: "amd64",
		},
	}
	config, _, kvStore := testutils.NewFakeClusterConfigUsingKV(kv)
	const kubeVirtNamespace = "kubevirt"
	kubeVirtServiceAccounts := webhooks.KubeVirtServiceAccounts(kubeVirtNamespace)
	vmiCreateAdmitter := &VMICreateAdmitter{ClusterConfig: config, KubeVirtServiceAccounts: kubeVirtServiceAccounts}

	dnsConfigTestOption := "test"
	enableFeatureGates := func(featureGates ...string) {
		kvConfig := kv.DeepCopy()
		kvConfig.Spec.Configuration.DeveloperConfiguration.FeatureGates = featureGates
		testutils.UpdateFakeKubeVirtClusterConfig(kvStore, kvConfig)
	}
	disableFeatureGates := func() {
		testutils.UpdateFakeKubeVirtClusterConfig(kvStore, kv)
	}

	updateDefaultArchitecture := func(defaultArchitecture string) {
		kvConfig := kv.DeepCopy()
		kvConfig.Spec.Configuration.DeveloperConfiguration.FeatureGates = []string{featuregate.MultiArchitecture}
		kvConfig.Status.DefaultArchitecture = defaultArchitecture

		testutils.UpdateFakeKubeVirtClusterConfig(kvStore, kvConfig)
	}

	AfterEach(func() {
		disableFeatureGates()
	})

	It("when spec validator pass, should allow", func() {
		ar, err := newAdmissionReviewForVMICreation(newBaseVmi())
		Expect(err).ToNot(HaveOccurred())

		admitter := &VMICreateAdmitter{
			ClusterConfig:           config,
			KubeVirtServiceAccounts: kubeVirtServiceAccounts,
			SpecValidators:          []SpecValidator{newValidateStub()},
		}
		resp := admitter.Admit(context.Background(), ar)
		Expect(resp.Allowed).To(BeTrue())
	})

	It("when spec validator fail, should reject", func() {
		expectedStatusCauses := []metav1.StatusCause{{Type: "test", Message: "test", Field: "test"}}
		admitter := &VMICreateAdmitter{
			ClusterConfig:           config,
			KubeVirtServiceAccounts: kubeVirtServiceAccounts,
			SpecValidators:          []SpecValidator{newValidateStub(expectedStatusCauses...)},
		}
		ar, err := newAdmissionReviewForVMICreation(newBaseVmi())
		Expect(err).ToNot(HaveOccurred())

		resp := admitter.Admit(context.Background(), ar)
		Expect(resp.Allowed).To(BeFalse())
		Expect(resp.Result.Details.Causes).To(Equal(expectedStatusCauses))
	})

	It("should reject invalid VirtualMachineInstance spec on create", func() {
		vmi := newBaseVmi()
		vmi.Spec.Domain.Devices.Disks = append(vmi.Spec.Domain.Devices.Disks, v1.Disk{
			Name: "testdisk",
		})

		ar, err := newAdmissionReviewForVMICreation(vmi)
		Expect(err).ToNot(HaveOccurred())

		resp := vmiCreateAdmitter.Admit(context.Background(), ar)
		Expect(resp.Allowed).To(BeFalse())
		Expect(resp.Result.Details.Causes).To(HaveLen(1))
		Expect(resp.Result.Details.Causes[0].Field).To(Equal("spec.domain.devices.disks[0].name"))
	})

	It("should reject VMIs without memory after presets were applied", func() {
		vmi := newBaseVmi()
		vmi.Spec.Domain.Resources = v1.ResourceRequirements{}

		ar, err := newAdmissionReviewForVMICreation(vmi)
		Expect(err).ToNot(HaveOccurred())

		resp := vmiCreateAdmitter.Admit(context.Background(), ar)
		Expect(resp.Allowed).To(BeFalse())
		Expect(resp.Result.Details.Causes).To(HaveLen(1))
		Expect(resp.Result.Message).To(ContainSubstring("no memory requested"))
	})

	It("should allow Clock without Timer", func() {
		const offsetSeconds = 5
		vmi := newBaseVmi(withDomainClock(
			&v1.Clock{
				ClockOffset: v1.ClockOffset{
					UTC: &v1.ClockOffsetUTC{
						OffsetSeconds: pointer.P(offsetSeconds),
					},
				},
			},
		))

		ar, err := newAdmissionReviewForVMICreation(vmi)
		Expect(err).ToNot(HaveOccurred())

		resp := vmiCreateAdmitter.Admit(context.Background(), ar)
		Expect(resp.Allowed).To(BeTrue())
	})

	DescribeTable("container disk path validation should fail", func(containerDiskPath, expectedCause string) {
		vmi := newBaseVmi(libvmi.WithContainerDisk("testdisk", "testimage"))
		vmi.Spec.Volumes[0].ContainerDisk.Path = containerDiskPath

		ar, err := newAdmissionReviewForVMICreation(vmi)
		Expect(err).ToNot(HaveOccurred())

		resp := vmiCreateAdmitter.Admit(context.Background(), ar)
		Expect(resp.Allowed).To(BeFalse())
		Expect(resp.Result.Details.Causes).To(HaveLen(1))
		Expect(resp.Result.Message).To(Equal(expectedCause))
	},
		Entry("when path is not absolute", "a/b/c", "spec.volumes[0].containerDisk must be an absolute path to a file without relative components"),
		Entry("when path contains relative components", "/a/b/c/../d", "spec.volumes[0].containerDisk must be an absolute path to a file without relative components"),
		Entry("when path is root", "/", "spec.volumes[0].containerDisk must not point to root"),
	)

	DescribeTable("container disk path validation should succeed", func(containerDiskPath string) {
		vmi := newBaseVmi(libvmi.WithContainerDisk("testdisk", "testimage"))
		vmi.Spec.Volumes[0].ContainerDisk.Path = containerDiskPath

		ar, err := newAdmissionReviewForVMICreation(vmi)
		Expect(err).ToNot(HaveOccurred())

		resp := vmiCreateAdmitter.Admit(context.Background(), ar)
		Expect(resp.Allowed).To(BeTrue())
	},
		Entry("when path is absolute", "/a/b/c"),
		Entry("when path is absolute and has trailing slash", "/a/b/c/"),
	)

	Context("with eviction strategies", func() {
		DescribeTable("it should allow", func(vmi *v1.VirtualMachineInstance) {
			ar, err := newAdmissionReviewForVMICreation(vmi)
			Expect(err).ToNot(HaveOccurred())

			resp := vmiCreateAdmitter.Admit(context.Background(), ar)

			Expect(resp.Allowed).To(BeTrue())
			Expect(resp.Result).To(BeNil())
		},
			Entry("eviction strategy to be set to LiveMigrate",
				newBaseVmi(libvmi.WithEvictionStrategy(v1.EvictionStrategyLiveMigrate)),
			),
			Entry("eviction strategy to be set None",
				newBaseVmi(libvmi.WithEvictionStrategy(v1.EvictionStrategyNone)),
			),
			Entry("eviction strategy to be set External",
				newBaseVmi(libvmi.WithEvictionStrategy(v1.EvictionStrategyExternal)),
			),
			Entry("eviction strategy to be set to LiveMigrateIfPossible",
				newBaseVmi(libvmi.WithEvictionStrategy(v1.EvictionStrategyLiveMigrateIfPossible)),
			),
			Entry("eviction strategy to be set to nil (unspecified)",
				newBaseVmi(),
			),
		)

		It("should not allow unknown eviction strategy", func() {
			vmi := newBaseVmi(libvmi.WithEvictionStrategy(v1.EvictionStrategy("fantasy")))

			ar, err := newAdmissionReviewForVMICreation(vmi)
			Expect(err).ToNot(HaveOccurred())

			resp := vmiCreateAdmitter.Admit(context.Background(), ar)

			Expect(resp.Allowed).To(BeFalse())
			Expect(resp.Result.Message).To(Equal("spec.evictionStrategy is set with an unrecognized option: fantasy"))
		})
	})

	Context("with probes given", func() {
		It("should reject probes with no probe action configured", func() {
			vmi := newBaseVmi(
				libvmi.WithInterface(*v1.DefaultBridgeNetworkInterface()),
				libvmi.WithNetwork(v1.DefaultPodNetwork()),
				withReadinessProbe(&v1.Probe{InitialDelaySeconds: 2}),
				withLivenessProbe(&v1.Probe{InitialDelaySeconds: 2}),
			)

			ar, err := newAdmissionReviewForVMICreation(vmi)
			Expect(err).ToNot(HaveOccurred())

			resp := vmiCreateAdmitter.Admit(context.Background(), ar)
			Expect(resp.Allowed).To(BeFalse())
			Expect(resp.Result.Message).To(Equal(`either spec.readinessProbe.tcpSocket, spec.readinessProbe.exec or spec.readinessProbe.httpGet must be set if a spec.readinessProbe is specified, either spec.livenessProbe.tcpSocket, spec.livenessProbe.exec or spec.livenessProbe.httpGet must be set if a spec.livenessProbe is specified`))
		})
		It("should reject probes with more than one action per probe configured", func() {
			vmi := newBaseVmi(
				libvmi.WithInterface(*v1.DefaultBridgeNetworkInterface()),
				libvmi.WithNetwork(v1.DefaultPodNetwork()),
				withReadinessProbe(&v1.Probe{
					InitialDelaySeconds: 2,
					Handler: v1.Handler{
						HTTPGet:        &k8sv1.HTTPGetAction{Host: "test", Port: intstr.Parse("80")},
						TCPSocket:      &k8sv1.TCPSocketAction{Host: "lal", Port: intstr.Parse("80")},
						Exec:           &k8sv1.ExecAction{Command: []string{"uname", "-a"}},
						GuestAgentPing: &v1.GuestAgentPing{},
					},
				}),
				withLivenessProbe(&v1.Probe{
					InitialDelaySeconds: 2,
					Handler: v1.Handler{
						HTTPGet:   &k8sv1.HTTPGetAction{Host: "test", Port: intstr.Parse("80")},
						TCPSocket: &k8sv1.TCPSocketAction{Host: "lal", Port: intstr.Parse("80")},
						Exec:      &k8sv1.ExecAction{Command: []string{"uname", "-a"}},
					},
				}),
			)

			ar, err := newAdmissionReviewForVMICreation(vmi)
			Expect(err).ToNot(HaveOccurred())

			resp := vmiCreateAdmitter.Admit(context.Background(), ar)
			Expect(resp.Allowed).To(BeFalse())
			Expect(resp.Result.Message).To(Equal(`spec.readinessProbe must have exactly one probe type set, spec.livenessProbe must have exactly one probe type set`))
		})
		It("should accept properly configured readiness and liveness probes", func() {
			vmi := newBaseVmi(
				libvmi.WithInterface(*v1.DefaultBridgeNetworkInterface()),
				libvmi.WithNetwork(v1.DefaultPodNetwork()),
				withReadinessProbe(&v1.Probe{
					InitialDelaySeconds: 2,
					Handler: v1.Handler{
						TCPSocket: &k8sv1.TCPSocketAction{Host: "lal", Port: intstr.Parse("80")},
					},
				}),
				withLivenessProbe(&v1.Probe{
					InitialDelaySeconds: 2,
					Handler: v1.Handler{
						HTTPGet: &k8sv1.HTTPGetAction{Host: "test", Port: intstr.Parse("80")},
					},
				}),
			)

			ar, err := newAdmissionReviewForVMICreation(vmi)
			Expect(err).ToNot(HaveOccurred())

			resp := vmiCreateAdmitter.Admit(context.Background(), ar)
			Expect(resp.Allowed).To(BeTrue())
		})
		It("should reject properly configured network-based readiness and liveness probes if no Pod Network is present", func() {
			vmi := newBaseVmi(
				libvmi.WithAutoAttachPodInterface(false),
				withReadinessProbe(&v1.Probe{
					InitialDelaySeconds: 2,
					Handler: v1.Handler{
						TCPSocket: &k8sv1.TCPSocketAction{Host: "lal", Port: intstr.Parse("80")},
					},
				}),
				withLivenessProbe(&v1.Probe{
					InitialDelaySeconds: 2,
					Handler: v1.Handler{
						HTTPGet: &k8sv1.HTTPGetAction{Host: "test", Port: intstr.Parse("80")},
					},
				}),
			)

			ar, err := newAdmissionReviewForVMICreation(vmi)
			Expect(err).ToNot(HaveOccurred())

			resp := vmiCreateAdmitter.Admit(context.Background(), ar)
			Expect(resp.Allowed).To(BeFalse())
			Expect(resp.Result.Message).To(Equal(`spec.readinessProbe.tcpSocket is only allowed if the Pod Network is attached, spec.livenessProbe.httpGet is only allowed if the Pod Network is attached`))
		})
	})

	It("should accept valid vmi spec on create", func() {
		vmi := newBaseVmi(libvmi.WithContainerDisk("testdisk", "testimage"))

		ar, err := newAdmissionReviewForVMICreation(vmi)
		Expect(err).ToNot(HaveOccurred())

		resp := vmiCreateAdmitter.Admit(context.Background(), ar)
		Expect(resp.Allowed).To(BeTrue())
	})

	It("should allow unknown fields in the status to allow updates", func() {
		ar := &admissionv1.AdmissionReview{
			Request: &admissionv1.AdmissionRequest{
				Resource: webhooks.VirtualMachineInstanceGroupVersionResource,
				Object: k8sruntime.RawExtension{
					Raw: []byte(`{"very": "unknown", "spec": { "extremely": "unknown" }, "status": {"unknown": "allowed"}}`),
				},
			},
		}
		resp := vmiCreateAdmitter.Admit(context.Background(), ar)
		Expect(resp.Allowed).To(BeFalse())
		Expect(resp.Result.Message).To(Equal(`.very in body is a forbidden property, spec.extremely in body is a forbidden property, spec.domain in body is required`))
	})

	DescribeTable("should reject documents containing unknown or missing fields for", func(data string, validationResult string, gvr metav1.GroupVersionResource, review func(ctx context.Context, ar *admissionv1.AdmissionReview) *admissionv1.AdmissionResponse) {
		input := map[string]interface{}{}
		json.Unmarshal([]byte(data), &input)

		ar := &admissionv1.AdmissionReview{
			Request: &admissionv1.AdmissionRequest{
				Resource: gvr,
				Object: k8sruntime.RawExtension{
					Raw: []byte(data),
				},
			},
		}
		resp := review(context.Background(), ar)
		Expect(resp.Allowed).To(BeFalse())
		Expect(resp.Result.Message).To(Equal(validationResult))
	},
		Entry("VirtualMachineInstance creation",
			`{"very": "unknown", "spec": { "extremely": "unknown" }}`,
			`.very in body is a forbidden property, spec.extremely in body is a forbidden property, spec.domain in body is required`,
			webhooks.VirtualMachineInstanceGroupVersionResource,
			vmiCreateAdmitter.Admit,
		),
	)

	Context("with VirtualMachineInstance metadata", func() {
		DescribeTable(
			"Should allow VMI creation with kubevirt.io/ labels only for kubevirt service accounts",
			func(labels map[string]string, userAccount string) {
				vmi := newBaseVmi()
				vmi.Labels = labels

				ar, err := newAdmissionReviewForVMICreation(vmi)
				Expect(err).ToNot(HaveOccurred())
				ar.Request.UserInfo = authv1.UserInfo{Username: "system:serviceaccount:kubevirt:" + userAccount}

				resp := vmiCreateAdmitter.Admit(context.Background(), ar)
				Expect(resp.Allowed).To(BeTrue())
				Expect(resp.Result).To(BeNil())
			},
			Entry("Create restricted label by API",
				map[string]string{v1.NodeNameLabel: "someValue"},
				components.ApiServiceAccountName,
			),
			Entry("Create restricted label by Handler",
				map[string]string{v1.NodeNameLabel: "someValue"},
				components.HandlerServiceAccountName,
			),
			Entry("Create restricted label by Controller",
				map[string]string{v1.NodeNameLabel: "someValue"},
				components.ControllerServiceAccountName,
			),
			Entry("Create non restricted kubevirt.io prefixed label by non kubevirt user",
				map[string]string{"kubevirt.io/l": "someValue"},
				"user-account",
			),
		)

		It("should reject restricted label by non kubevirt user", func() {
			vmi := newBaseVmi(libvmi.WithLabel(v1.NodeNameLabel, "someValue"))

			ar, err := newAdmissionReviewForVMICreation(vmi)
			Expect(err).ToNot(HaveOccurred())
			ar.Request.UserInfo = authv1.UserInfo{Username: "system:serviceaccount:fake:" + "user-account"}

			resp := vmiCreateAdmitter.Admit(context.Background(), ar)
			Expect(resp.Allowed).To(BeFalse())
			Expect(resp.Result.Details.Causes).To(HaveLen(1))
			Expect(resp.Result.Details.Causes[0].Message).To(Equal("creation of the following reserved kubevirt.io/ labels on a VMI object is prohibited"))
		})

		DescribeTable("should reject annotations which require feature gate enabled", func(annotations map[string]string, expectedMsg string) {
			vmi := newBaseVmi()
			vmi.Annotations = annotations

			ar, err := newAdmissionReviewForVMICreation(vmi)
			Expect(err).ToNot(HaveOccurred())
			ar.Request.UserInfo = authv1.UserInfo{Username: "fake-account"}

			resp := vmiCreateAdmitter.Admit(context.Background(), ar)
			Expect(resp.Allowed).To(BeFalse())
			Expect(resp.Result.Details.Causes).To(HaveLen(1))
			Expect(resp.Result.Details.Causes[0].Type).To(Equal(metav1.CauseTypeFieldValueInvalid))
			Expect(resp.Result.Details.Causes[0].Message).To(ContainSubstring(expectedMsg))
		},
			Entry("without ExperimentalIgnitionSupport feature gate enabled",
				map[string]string{v1.IgnitionAnnotation: "fake-data"},
				fmt.Sprintf("invalid entry metadata.annotations.%s", v1.IgnitionAnnotation),
			),
			Entry("without sidecar feature gate enabled",
				map[string]string{hooks.HookSidecarListAnnotationName: "[{'image': 'fake-image'}]"},
				fmt.Sprintf("invalid entry metadata.annotations.%s", hooks.HookSidecarListAnnotationName),
			),
		)

		DescribeTable("should accept annotations which require feature gate enabled", func(annotations map[string]string, featureGate string) {
			enableFeatureGates(featureGate)
			vmi := newBaseVmi()
			vmi.Annotations = annotations

			ar, err := newAdmissionReviewForVMICreation(vmi)
			Expect(err).ToNot(HaveOccurred())
			ar.Request.UserInfo = authv1.UserInfo{Username: "fake-account"}

			resp := vmiCreateAdmitter.Admit(context.Background(), ar)
			Expect(resp.Allowed).To(BeTrue())
			Expect(resp.Result).To(BeNil())
		},
			Entry("with ExperimentalIgnitionSupport feature gate enabled",
				map[string]string{v1.IgnitionAnnotation: "fake-data"},
				featuregate.IgnitionGate,
			),
			Entry("with sidecar feature gate enabled",
				map[string]string{hooks.HookSidecarListAnnotationName: "[{'image': 'fake-image'}]"},
				featuregate.SidecarGate,
			),
		)
	})

	Context("with VirtualMachineInstance spec", func() {
		var vmi *v1.VirtualMachineInstance

		BeforeEach(func() {
			vmi = api.NewMinimalVMI("testvmi")
		})
		DescribeTable("should accept valid machine type", func(arch string, machineType string) {
			enableFeatureGates(featuregate.MultiArchitecture)

			vmi.Spec.Architecture = arch
			vmi.Spec.Domain.Machine = &v1.Machine{Type: machineType}

			causes := ValidateVirtualMachineInstanceSpec(k8sfield.NewPath("fake"), &vmi.Spec, config)
			Expect(causes).To(BeEmpty())
		},
			Entry("when architecture is amd64", "amd64", "q35"),
			Entry("when architecture is arm64", "arm64", "virt"),
			Entry("when architecture is s390x", "s390x", "s390-ccw-virtio"),
		)

		DescribeTable("should reject invalid machine type", func(arch string, machineType string) {
			enableFeatureGates(featuregate.MultiArchitecture)

			vmi.Spec.Architecture = arch
			vmi.Spec.Domain.Machine = &v1.Machine{Type: machineType}

			causes := ValidateVirtualMachineInstanceSpec(k8sfield.NewPath("fake"), &vmi.Spec, config)
			Expect(causes).To(HaveLen(1))
			Expect(string(causes[0].Type)).To(Equal("FieldValueInvalid"))
			Expect(causes[0].Field).To(Equal("fake.domain.machine.type"))
			Expect(causes[0].Message).To(ContainSubstring(fmt.Sprintf("fake.domain.machine.type is not supported: %s (allowed values:", machineType)))
		},
			Entry("Simple wrong value", "amd64", "test"),
			Entry("Wrong prefix amd64 q35", "amd64", "test-q35"),
			Entry("Wrong prefix amd64 pc-q35", "amd64", "test-pc-q35"),
			Entry("Wrong prefix arm64", "arm64", "test-virt"),
			Entry("Wrong prefix s390x", "s390x", "test-s390-ccw-virtio"),
		)

		It("should accept valid hostname", func() {
			vmi.Spec.Hostname = "test"

			causes := ValidateVirtualMachineInstanceSpec(k8sfield.NewPath("fake"), &vmi.Spec, config)
			Expect(causes).To(BeEmpty())
		})

		It("should reject invalid hostname", func() {
			vmi.Spec.Hostname = "test+bad"

			causes := ValidateVirtualMachineInstanceSpec(k8sfield.NewPath("fake"), &vmi.Spec, config)
			Expect(causes).To(HaveLen(1))
			Expect(string(causes[0].Type)).To(Equal("FieldValueInvalid"))
			Expect(causes[0].Field).To(Equal("fake.hostname"))
			Expect(causes[0].Message).To(ContainSubstring("does not conform to the kubernetes DNS_LABEL rules : "))
		})

		It("should accept valid subdomain name", func() {
			vmi.Spec.Subdomain = "testsubdomain"

			causes := ValidateVirtualMachineInstanceSpec(k8sfield.NewPath("fake"), &vmi.Spec, config)
			Expect(causes).To(BeEmpty())
		})

		It("should reject invalid subdomain name", func() {
			vmi.Spec.Subdomain = "bad+domain"

			causes := ValidateVirtualMachineInstanceSpec(k8sfield.NewPath("fake"), &vmi.Spec, config)
			Expect(causes).To(HaveLen(1))
			Expect(causes[0].Field).To(Equal("fake.subdomain"))
		})

		It("should reject disk with missing volume", func() {
			vmi.Spec.Domain.Devices.Disks = append(vmi.Spec.Domain.Devices.Disks, v1.Disk{
				Name: "testdisk",
			})

			causes := ValidateVirtualMachineInstanceSpec(k8sfield.NewPath("fake"), &vmi.Spec, config)
			Expect(causes).To(HaveLen(1))
			Expect(causes[0].Field).To(Equal("fake.domain.devices.disks[0].name"))
		})

		It("should allow cd-rom disk with missing volume and featuregate", func() {
			vmi := api.NewMinimalVMI("testvmi")

			vmi.Spec.Domain.Devices.Disks = append(vmi.Spec.Domain.Devices.Disks, v1.Disk{
				DiskDevice: v1.DiskDevice{
					CDRom: &v1.CDRomTarget{
						Bus: v1.DiskBusSATA,
					},
				},
				Name: "testdisk",
			})

			enableFeatureGates(featuregate.DeclarativeHotplugVolumesGate)
			causes := ValidateVirtualMachineInstanceSpec(k8sfield.NewPath("fake"), &vmi.Spec, config)
			Expect(causes).To(BeEmpty())
		})

		It("should reject cd-rom disk with missing volume and featuregate", func() {
			vmi := api.NewMinimalVMI("testvmi")

			vmi.Spec.Domain.Devices.Disks = append(vmi.Spec.Domain.Devices.Disks, v1.Disk{
				DiskDevice: v1.DiskDevice{
					CDRom: &v1.CDRomTarget{
						Bus: v1.DiskBusSATA,
					},
				},
				Name: "testdisk",
			})

			causes := ValidateVirtualMachineInstanceSpec(k8sfield.NewPath("fake"), &vmi.Spec, config)
			Expect(causes).To(HaveLen(1))
			Expect(causes[0].Message).To(Equal(fmt.Sprintf("%s feature gate not enabled, cannot define an empty CD-ROM disk", featuregate.DeclarativeHotplugVolumesGate)))
			Expect(causes[0].Field).To(Equal("fake.domain.devices.disks[0].name"))
		})
		It("should allow supported audio devices", func() {
			supportedDevices := [...]string{"", "ich9", "ac97"}

			for _, deviceName := range supportedDevices {
				vmi.Spec.Domain.Devices.Sound = &v1.SoundDevice{
					Name:  "audio-device",
					Model: deviceName,
				}
				causes := ValidateVirtualMachineInstanceSpec(k8sfield.NewPath("fake"), &vmi.Spec, config)
				Expect(causes).To(BeEmpty())
			}
		})

		It("should reject unsupported audio devices", func() {
			vmi.Spec.Domain.Devices.Sound = &v1.SoundDevice{
				Name:  "audio-device",
				Model: "aNotSupportedDevice",
			}

			causes := ValidateVirtualMachineInstanceSpec(k8sfield.NewPath("fake"), &vmi.Spec, config)
			Expect(causes).To(HaveLen(1))
			Expect(causes[0].Field).To(Equal("fake.Sound"))
			Expect(causes[0].Message).To(ContainSubstring("Sound device type is not supported"))
		})

		It("should reject audio devices without name fields", func() {
			supportedAudioDevice := "ac97"
			vmi.Spec.Domain.Devices.Sound = &v1.SoundDevice{
				Model: supportedAudioDevice,
			}
			causes := ValidateVirtualMachineInstanceSpec(k8sfield.NewPath("fake"), &vmi.Spec, config)
			Expect(causes).To(HaveLen(1))
			Expect(causes[0].Field).To(Equal("fake.Sound"))
		})

		It("should reject volume with missing disk / file system", func() {
			vmi.Spec.Volumes = append(vmi.Spec.Volumes, v1.Volume{
				Name: "testvolume",
				VolumeSource: v1.VolumeSource{
					CloudInitNoCloud: &v1.CloudInitNoCloudSource{UserData: " "},
				},
			})

			causes := validateVirtualMachineInstanceSpecVolumeDisks(k8sfield.NewPath("fake"), &vmi.Spec)
			Expect(causes).To(HaveLen(1))
			Expect(causes[0].Field).To(Equal("fake.domain.volumes[0].name"))
		})

		It("should reject multiple disks referencing same volume", func() {
			// verify two disks referencing the same volume are rejected
			vmi.Spec.Domain.Devices.Disks = append(vmi.Spec.Domain.Devices.Disks, v1.Disk{
				Name: "testdisk",
			})
			vmi.Spec.Domain.Devices.Disks = append(vmi.Spec.Domain.Devices.Disks, v1.Disk{
				Name: "testdisk",
			})

			vmi.Spec.Volumes = append(vmi.Spec.Volumes, v1.Volume{
				Name: "testdisk",
				VolumeSource: v1.VolumeSource{
					ContainerDisk: testutils.NewFakeContainerDiskSource(),
				},
			})
			causes := ValidateVirtualMachineInstanceSpec(k8sfield.NewPath("fake"), &vmi.Spec, config)
			Expect(causes).To(HaveLen(1))
			Expect(causes[0].Field).To(Equal("fake.domain.devices.disks[1].name"))
		})

		It("should generate multiple causes", func() {
			vmi.Spec.Domain.Devices.Disks = append(vmi.Spec.Domain.Devices.Disks, v1.Disk{
				Name: "testdisk",
				DiskDevice: v1.DiskDevice{
					Disk: &v1.DiskTarget{},
					LUN: &v1.LunTarget{
						Bus: v1.DiskBusSCSI,
					},
				},
			})

			causes := ValidateVirtualMachineInstanceSpec(k8sfield.NewPath("fake"), &vmi.Spec, config)
			// missing volume and multiple targets set. should result in 2 causes
			Expect(causes).To(HaveLen(2))
			Expect(causes[0].Field).To(Equal("fake.domain.devices.disks[0].name"))
			Expect(causes[1].Field).To(Equal("fake.domain.devices.disks[0]"))
		})

		DescribeTable("should verify input device",
			func(input v1.Input, expectedErrors int, expectedErrorTypes []string, expectMessage string) {
				vmi.Spec.Domain.Devices.Inputs = append(vmi.Spec.Domain.Devices.Inputs, input)
				causes := ValidateVirtualMachineInstanceSpec(k8sfield.NewPath("fake"), &vmi.Spec, config)
				Expect(causes).To(HaveLen(expectedErrors), fmt.Sprintf("Expect %d errors", expectedErrors))
				for i, errorType := range expectedErrorTypes {
					Expect(causes[i].Field).To(Equal(errorType), expectMessage)
				}
			},
			Entry("and accept input with virtio bus",
				v1.Input{
					Type: v1.InputTypeTablet,
					Name: "tablet0",
					Bus:  v1.InputBusVirtio,
				}, 0, []string{}, "Expect no errors"),
			Entry("and accept input with usb bus",
				v1.Input{
					Type: v1.InputTypeTablet,
					Name: "tablet0",
					Bus:  v1.InputBusUSB,
				}, 0, []string{}, "Expect no errors"),
			Entry("and accept input without bus",
				v1.Input{
					Type: v1.InputTypeTablet,
					Name: "tablet0",
				}, 0, []string{}, "Expect no errors"),
			Entry("and reject input with ps2 bus",
				v1.Input{
					Type: v1.InputTypeTablet,
					Name: "tablet0",
					Bus:  v1.InputBus("ps2"),
				}, 1, []string{"fake.domain.devices.inputs[0].bus"}, "Expect bus error"),
			Entry("and reject input with keyboard type and virtio bus",
				v1.Input{
					Type: v1.InputTypeKeyboard,
					Name: "tablet0",
					Bus:  v1.InputBusVirtio,
				}, 1, []string{"fake.domain.devices.inputs[0].type"}, "Expect type error"),
			Entry("and reject input with keyboard type and usb bus",
				v1.Input{
					Type: v1.InputTypeKeyboard,
					Name: "tablet0",
					Bus:  v1.InputBusUSB,
				}, 1, []string{"fake.domain.devices.inputs[0].type"}, "Expect type error"),
			Entry("and reject input with wrong type and wrong bus",
				v1.Input{
					Type: v1.InputTypeKeyboard,
					Name: "tablet0",
					Bus:  v1.InputBus("ps2"),
				}, 2, []string{"fake.domain.devices.inputs[0].bus", "fake.domain.devices.inputs[0].type"}, "Expect type error"),
		)

		It("should reject negative requests.cpu value", func() {
			vm := api.NewMinimalVMI("testvm")

			vm.Spec.Domain.Resources.Requests = k8sv1.ResourceList{
				k8sv1.ResourceCPU: resource.MustParse("-200m"),
			}

			causes := ValidateVirtualMachineInstanceSpec(k8sfield.NewPath("fake"), &vm.Spec, config)
			Expect(causes).To(HaveLen(1))
			Expect(causes[0].Field).To(Equal("fake.domain.resources.requests.cpu"))
		})

		It("should reject negative limits.cpu size value", func() {
			vm := api.NewMinimalVMI("testvm")

			vm.Spec.Domain.Resources.Limits = k8sv1.ResourceList{
				k8sv1.ResourceCPU: resource.MustParse("-3"),
			}

			causes := ValidateVirtualMachineInstanceSpec(k8sfield.NewPath("fake"), &vm.Spec, config)
			Expect(causes).To(HaveLen(1))
			Expect(causes[0].Field).To(Equal("fake.domain.resources.limits.cpu"))
		})

		It("should reject greater requests.cpu than limits.cpu", func() {
			vm := api.NewMinimalVMI("testvm")

			vm.Spec.Domain.Resources.Requests = k8sv1.ResourceList{
				k8sv1.ResourceCPU: resource.MustParse("2500m"),
			}
			vm.Spec.Domain.Resources.Limits = k8sv1.ResourceList{
				k8sv1.ResourceCPU: resource.MustParse("500m"),
			}

			causes := ValidateVirtualMachineInstanceSpec(k8sfield.NewPath("fake"), &vm.Spec, config)
			Expect(causes).To(HaveLen(1))
			Expect(causes[0].Field).To(Equal("fake.domain.resources.requests.cpu"))
		})

		It("should accept correct cpu size values even if vmRolloutStrategy is set to Stage", func() {
			kvConfig := kv.DeepCopy()
			kvConfig.Spec.Configuration.VMRolloutStrategy = pointer.P(v1.VMRolloutStrategyStage)
			testutils.UpdateFakeKubeVirtClusterConfig(kvStore, kvConfig)

			vm := api.NewMinimalVMI("testvm")

			vm.Spec.Domain.Resources.Requests = k8sv1.ResourceList{
				k8sv1.ResourceCPU: resource.MustParse("1500m"),
			}
			vm.Spec.Domain.Resources.Limits = k8sv1.ResourceList{
				k8sv1.ResourceCPU: resource.MustParse("2"),
			}

			causes := ValidateVirtualMachineInstanceSpec(k8sfield.NewPath("fake"), &vm.Spec, config)
			Expect(causes).To(BeEmpty())
		})

		It("should reject negative requests.memory size value", func() {
			vm := api.NewMinimalVMI("testvm")

			vm.Spec.Domain.Resources.Requests = k8sv1.ResourceList{
				k8sv1.ResourceMemory: resource.MustParse("-64Mi"),
			}

			causes := ValidateVirtualMachineInstanceSpec(k8sfield.NewPath("fake"), &vm.Spec, config)
			Expect(causes).To(HaveLen(1))
			Expect(causes[0].Field).To(Equal("fake.domain.resources.requests.memory"))
		})

		It("should reject small requests.memory size value", func() {
			vm := api.NewMinimalVMI("testvm")

			vm.Spec.Domain.Resources.Requests = k8sv1.ResourceList{
				k8sv1.ResourceMemory: resource.MustParse("64m"),
			}

			causes := ValidateVirtualMachineInstanceSpec(k8sfield.NewPath("fake"), &vm.Spec, config)
			Expect(causes).To(HaveLen(1))
			Expect(causes[0].Field).To(Equal("fake.domain.resources.requests.memory"))
		})

		It("should reject negative limits.memory size value", func() {
			vm := api.NewMinimalVMI("testvm")

			vm.Spec.Domain.Resources.Limits = k8sv1.ResourceList{
				k8sv1.ResourceMemory: resource.MustParse("-65Mi"),
			}

			causes := ValidateVirtualMachineInstanceSpec(k8sfield.NewPath("fake"), &vm.Spec, config)
			Expect(causes).To(HaveLen(1))
			Expect(causes[0].Field).To(Equal("fake.domain.resources.limits.memory"))
		})

		It("should reject greater requests.memory than limits.memory", func() {
			vm := api.NewMinimalVMI("testvm")

			vm.Spec.Domain.Resources.Requests = k8sv1.ResourceList{
				k8sv1.ResourceMemory: resource.MustParse("128Mi"),
			}
			vm.Spec.Domain.Resources.Limits = k8sv1.ResourceList{
				k8sv1.ResourceMemory: resource.MustParse("64Mi"),
			}

			causes := ValidateVirtualMachineInstanceSpec(k8sfield.NewPath("fake"), &vm.Spec, config)
			Expect(causes).To(HaveLen(1))
			Expect(causes[0].Field).To(Equal("fake.domain.resources.requests.memory"))
		})

		It("should accept correct memory size values even if vmRolloutStrategy is set to Stage", func() {
			kvConfig := kv.DeepCopy()
			kvConfig.Spec.Configuration.VMRolloutStrategy = pointer.P(v1.VMRolloutStrategyStage)
			testutils.UpdateFakeKubeVirtClusterConfig(kvStore, kvConfig)

			vm := api.NewMinimalVMI("testvm")

			vm.Spec.Domain.Resources.Requests = k8sv1.ResourceList{
				k8sv1.ResourceMemory: resource.MustParse("64Mi"),
			}
			vm.Spec.Domain.Resources.Limits = k8sv1.ResourceList{
				k8sv1.ResourceMemory: resource.MustParse("65Mi"),
			}

			causes := ValidateVirtualMachineInstanceSpec(k8sfield.NewPath("fake"), &vm.Spec, config)
			Expect(causes).To(BeEmpty())
		})

		It("should reject incorrect hugepages size format", func() {
			vmi.Spec.Domain.Resources.Requests = k8sv1.ResourceList{
				k8sv1.ResourceMemory: resource.MustParse("64Mi"),
			}
			vmi.Spec.Domain.Memory = &v1.Memory{Hugepages: &v1.Hugepages{}}
			vmi.Spec.Domain.Memory.Hugepages.PageSize = "2ab"

			causes := ValidateVirtualMachineInstanceSpec(k8sfield.NewPath("fake"), &vmi.Spec, config)
			Expect(causes).To(HaveLen(1))
			Expect(causes[0].Field).To(Equal("fake.domain.hugepages.size"))
		})

		It("should reject greater hugepages.size than requests.memory", func() {
			vmi.Spec.Domain.Resources.Requests = k8sv1.ResourceList{
				k8sv1.ResourceMemory: resource.MustParse("64Mi"),
			}
			vmi.Spec.Domain.Memory = &v1.Memory{Hugepages: &v1.Hugepages{}}
			vmi.Spec.Domain.Memory.Hugepages.PageSize = "1Gi"

			causes := ValidateVirtualMachineInstanceSpec(k8sfield.NewPath("fake"), &vmi.Spec, config)
			Expect(causes).To(HaveLen(1))
			Expect(causes[0].Field).To(Equal("fake.domain.resources.requests.memory"))
		})

		It("should allow smaller guest memory than requested memory even if vmRolloutStrategy is set to Stage", func() {
			kvConfig := kv.DeepCopy()
			kvConfig.Spec.Configuration.VMRolloutStrategy = pointer.P(v1.VMRolloutStrategyStage)
			testutils.UpdateFakeKubeVirtClusterConfig(kvStore, kvConfig)

			guestMemory := resource.MustParse("1Mi")

			vmi.Spec.Domain.Resources.Requests = k8sv1.ResourceList{
				k8sv1.ResourceMemory: resource.MustParse("64Mi"),
			}
			vmi.Spec.Domain.Memory = &v1.Memory{Guest: &guestMemory}

			causes := ValidateVirtualMachineInstanceSpec(k8sfield.NewPath("fake"), &vmi.Spec, config)
			Expect(causes).To(BeEmpty())
		})

		It("should reject bigger guest memory than the memory limit if vmRolloutStrategy is set to Stage", func() {
			kvConfig := kv.DeepCopy()
			kvConfig.Spec.Configuration.VMRolloutStrategy = pointer.P(v1.VMRolloutStrategyStage)
			testutils.UpdateFakeKubeVirtClusterConfig(kvStore, kvConfig)

			guestMemory := resource.MustParse("128Mi")

			vmi.Spec.Domain.Resources.Limits = k8sv1.ResourceList{
				k8sv1.ResourceMemory: resource.MustParse("64Mi"),
			}
			vmi.Spec.Domain.Memory = &v1.Memory{Guest: &guestMemory}

			causes := ValidateVirtualMachineInstanceSpec(k8sfield.NewPath("fake"), &vmi.Spec, config)
			Expect(causes).To(HaveLen(1))
			Expect(causes[0].Field).To(Equal("fake.domain.memory.guest"))
		})

		It("should allow bigger guest memory than the memory limit", func() {
			guestMemory := resource.MustParse("128Mi")

			vmi.Spec.Domain.Resources.Limits = k8sv1.ResourceList{
				k8sv1.ResourceMemory: resource.MustParse("64Mi"),
			}
			vmi.Spec.Domain.Memory = &v1.Memory{Guest: &guestMemory}

			causes := ValidateVirtualMachineInstanceSpec(k8sfield.NewPath("fake"), &vmi.Spec, config)
			Expect(causes).To(BeEmpty())
		})

		It("should allow guest memory which is between requests and limits", func() {
			guestMemory := resource.MustParse("100Mi")

			vmi.Spec.Domain.Resources.Limits = k8sv1.ResourceList{
				k8sv1.ResourceMemory: resource.MustParse("128Mi"),
			}
			vmi.Spec.Domain.Resources.Requests = k8sv1.ResourceList{
				k8sv1.ResourceMemory: resource.MustParse("64Mi"),
			}
			vmi.Spec.Domain.Memory = &v1.Memory{Guest: &guestMemory}

			causes := ValidateVirtualMachineInstanceSpec(k8sfield.NewPath("fake"), &vmi.Spec, config)
			Expect(causes).To(BeEmpty())
		})

		It("should allow setting guest memory when no limit is set", func() {
			guestMemory := resource.MustParse("100Mi")

			vmi.Spec.Domain.Resources.Requests = k8sv1.ResourceList{
				k8sv1.ResourceMemory: resource.MustParse("64Mi"),
			}
			vmi.Spec.Domain.Memory = &v1.Memory{Guest: &guestMemory}

			causes := ValidateVirtualMachineInstanceSpec(k8sfield.NewPath("fake"), &vmi.Spec, config)
			Expect(causes).To(BeEmpty())
		})

		It("should reject not divisable by hugepages.size requests.memory", func() {
			vmi.Spec.Domain.Resources.Requests = k8sv1.ResourceList{
				k8sv1.ResourceMemory: resource.MustParse("65Mi"),
			}
			vmi.Spec.Domain.Memory = &v1.Memory{Hugepages: &v1.Hugepages{}}
			vmi.Spec.Domain.Memory.Hugepages.PageSize = "2Gi"

			causes := ValidateVirtualMachineInstanceSpec(k8sfield.NewPath("fake"), &vmi.Spec, config)
			Expect(causes).To(HaveLen(1))
			Expect(causes[0].Field).To(Equal("fake.domain.resources.requests.memory"))
		})

		It("should accept correct memory and hugepages size values", func() {
			vmi.Spec.Domain.Resources.Requests = k8sv1.ResourceList{
				k8sv1.ResourceMemory: resource.MustParse("64Mi"),
			}
			vmi.Spec.Domain.Memory = &v1.Memory{Hugepages: &v1.Hugepages{}}
			vmi.Spec.Domain.Memory.Hugepages.PageSize = "2Mi"

			causes := ValidateVirtualMachineInstanceSpec(k8sfield.NewPath("fake"), &vmi.Spec, config)
			Expect(causes).To(BeEmpty())
		})

		It("should reject incorrect memory and hugepages size values", func() {
			vmi.Spec.Domain.Resources.Requests = k8sv1.ResourceList{
				k8sv1.ResourceMemory: resource.MustParse("64Mi"),
			}
			vmi.Spec.Domain.Memory = &v1.Memory{Hugepages: &v1.Hugepages{}}
			vmi.Spec.Domain.Memory.Hugepages.PageSize = "10Mi"

			causes := ValidateVirtualMachineInstanceSpec(k8sfield.NewPath("fake"), &vmi.Spec, config)
			Expect(causes).To(HaveLen(1))
			Expect(string(causes[0].Type)).To(Equal("FieldValueInvalid"))
			Expect(causes[0].Field).To(Equal("fake.domain.resources.requests.memory"))
			Expect(causes[0].Message).To(Equal("fake.domain.resources.requests.memory '64Mi' " +
				"is not a multiple of the page size fake.domain.hugepages.size '10Mi'"))
		})

		It("should allow setting guest memory and hugepages", func() {
			guestMemory := resource.MustParse("64Mi")

			vmi.Spec.Domain.Resources.Requests = k8sv1.ResourceList{
				k8sv1.ResourceMemory: resource.MustParse("64Mi"),
			}
			vmi.Spec.Domain.Memory = &v1.Memory{Guest: &guestMemory}
			vmi.Spec.Domain.Memory = &v1.Memory{
				Hugepages: &v1.Hugepages{},
				Guest:     &guestMemory,
			}
			vmi.Spec.Domain.Memory.Hugepages.PageSize = "2Mi"

			causes := ValidateVirtualMachineInstanceSpec(k8sfield.NewPath("fake"), &vmi.Spec, config)
			Expect(causes).To(BeEmpty())
		})

		DescribeTable("should verify LUN is mapped to PVC volume",
			func(volume *v1.Volume, expectedErrors int) {
				vmi.Spec.Domain.Devices.Disks = append(vmi.Spec.Domain.Devices.Disks, v1.Disk{
					Name: "testdisk",
					DiskDevice: v1.DiskDevice{
						LUN: &v1.LunTarget{},
					},
				})
				vmi.Spec.Volumes = append(vmi.Spec.Volumes, *volume)

				causes := ValidateVirtualMachineInstanceSpec(k8sfield.NewPath("fake"), &vmi.Spec, config)
				Expect(causes).To(HaveLen(expectedErrors))
			},
			Entry("and reject non PVC sources",
				&v1.Volume{
					Name: "testdisk",
					VolumeSource: v1.VolumeSource{
						ContainerDisk: testutils.NewFakeContainerDiskSource(),
					},
				}, 1),
			Entry("and accept PVC sources",
				&v1.Volume{
					Name: "testdisk",
					VolumeSource: v1.VolumeSource{
						PersistentVolumeClaim: &v1.PersistentVolumeClaimVolumeSource{},
					},
				}, 0),
			Entry("and accept DataVolume sources",
				&v1.Volume{
					Name: "testdisk",
					VolumeSource: v1.VolumeSource{
						DataVolume: &v1.DataVolumeSource{
							Name: "testDV",
						},
					},
				}, 0),
		)

		It("should reject disks with the same boot order", func() {
			order := uint(1)
			vmi.Spec.Domain.Devices.Disks = append(vmi.Spec.Domain.Devices.Disks, []v1.Disk{
				{Name: "testvolume1", BootOrder: &order, DiskDevice: v1.DiskDevice{
					Disk: &v1.DiskTarget{}}},
				{Name: "testvolume2", BootOrder: &order, DiskDevice: v1.DiskDevice{
					Disk: &v1.DiskTarget{}}}}...)

			vmi.Spec.Volumes = append(vmi.Spec.Volumes, []v1.Volume{
				{Name: "testvolume1", VolumeSource: v1.VolumeSource{
					ContainerDisk: testutils.NewFakeContainerDiskSource()}},
				{Name: "testvolume2", VolumeSource: v1.VolumeSource{
					ContainerDisk: testutils.NewFakeContainerDiskSource()}}}...)

			causes := ValidateVirtualMachineInstanceSpec(k8sfield.NewPath("fake"), &vmi.Spec, config)
			Expect(causes).To(HaveLen(1))
			Expect(causes[0].Field).To(Equal("fake.domain.devices.disks[1].bootOrder"))
			Expect(causes[0].Message).To(Equal("Boot order for " +
				"fake.domain.devices.disks[1].bootOrder already set for a different device."))
		})

		It("should raise a warning when Deprecated API is used", func() {
			const testsFGName = "test-deprecated"
			vmi.Spec.Architecture = runtime.GOARCH
			featuregate.RegisterFeatureGate(featuregate.FeatureGate{
				Name:        testsFGName,
				State:       featuregate.Deprecated,
				VmiSpecUsed: func(_ *v1.VirtualMachineInstanceSpec) bool { return true },
			})
			DeferCleanup(featuregate.UnregisterFeatureGate, testsFGName)
			enableFeatureGates(testsFGName)

			ar, err := newAdmissionReviewForVMICreation(vmi)
			Expect(err).NotTo(HaveOccurred())

			resp := vmiCreateAdmitter.Admit(context.Background(), ar)
			Expect(resp.Allowed).To(BeTrue())
			Expect(resp.Result).To(BeNil())
			Expect(resp.Warnings).To(HaveLen(1))
		})

		It("should allow BlockMultiQueue with CPU settings", func() {
			vmi := api.NewMinimalVMI("testvm")
			vmi.Spec.Domain.Devices.BlockMultiQueue = pointer.P(true)
			vmi.Spec.Domain.Resources.Limits = k8sv1.ResourceList{}
			vmi.Spec.Domain.Resources.Limits[k8sv1.ResourceCPU] = resource.MustParse("5")

			causes := ValidateVirtualMachineInstanceSpec(k8sfield.NewPath("fake"), &vmi.Spec, config)
			Expect(causes).To(BeEmpty())
		})

		It("should ignore CPU settings for explicitly rejected BlockMultiQueue", func() {
			vmi := api.NewMinimalVMI("testvm")
			vmi.Spec.Domain.Devices.BlockMultiQueue = pointer.P(false)

			causes := ValidateVirtualMachineInstanceSpec(k8sfield.NewPath("fake"), &vmi.Spec, config)
			Expect(causes).To(BeEmpty())
		})

		It("should allow valid ioThreadsPolicy", func() {
			vmi := api.NewMinimalVMI("testvm")
			var ioThreadPolicy v1.IOThreadsPolicy
			ioThreadPolicy = "auto"
			vmi.Spec.Domain.IOThreadsPolicy = &ioThreadPolicy
			causes := ValidateVirtualMachineInstanceSpec(k8sfield.NewPath("fake"), &vmi.Spec, config)
			Expect(causes).To(BeEmpty())
		})

		It("should reject invalid ioThreadsPolicy", func() {
			vmi := api.NewMinimalVMI("testvm")
			var ioThreadPolicy v1.IOThreadsPolicy
			ioThreadPolicy = "bad"
			vmi.Spec.Domain.IOThreadsPolicy = &ioThreadPolicy
			causes := ValidateVirtualMachineInstanceSpec(k8sfield.NewPath("fake"), &vmi.Spec, config)
			Expect(causes).To(HaveLen(1))
			Expect(causes[0].Message).To(Equal(fmt.Sprintf("Invalid IOThreadsPolicy (%s)", ioThreadPolicy)))
		})

		It("should reject invalid ioThreadsPolicy to supplementalPool and invalid number of IOthreads", func() {
			vmi := api.NewMinimalVMI("testvm")
			vmi.Spec.Domain.IOThreadsPolicy = pointer.P(v1.IOThreadsPolicySupplementalPool)
			vmi.Spec.Domain.IOThreads = &v1.DiskIOThreads{
				SupplementalPoolThreadCount: pointer.P(uint32(0)),
			}
			vmi.Spec.Domain.CPU = &v1.CPU{
				Cores:                 2,
				DedicatedCPUPlacement: true,
				IsolateEmulatorThread: true,
			}
			causes := ValidateVirtualMachineInstanceSpec(k8sfield.NewPath("spec"), &vmi.Spec, config)
			Expect(causes).To(HaveLen(1))
			Expect(causes[0].Field).To(Equal("spec.domain.ioThreads.count"))
			Expect(causes[0].Message).To(Equal("the number of iothreads needs to be set and positive for the dedicated policy"))
		})

		It("should reject invalid ioThreadsPolicy to supplementalPool and unsetted number of IOthreads", func() {
			vmi := api.NewMinimalVMI("testvm")
			vmi.Spec.Domain.IOThreadsPolicy = pointer.P(v1.IOThreadsPolicySupplementalPool)
			causes := ValidateVirtualMachineInstanceSpec(k8sfield.NewPath("spec"), &vmi.Spec, config)
			Expect(causes).To(HaveLen(1))
			Expect(causes[0].Field).To(Equal("spec.domain.ioThreads.count"))
			Expect(causes[0].Message).To(Equal("the number of iothreads needs to be set and positive for the dedicated policy"))
		})

		It("should reject multiple configurations of vGPU displays with ramfb", func() {
			vmi := api.NewMinimalVMI("testvm")
			vmi.Spec.Domain.Devices.GPUs = []v1.GPU{
				{
					Name:       "gpu1",
					DeviceName: "vendor.com/gpu_name",
					VirtualGPUOptions: &v1.VGPUOptions{
						Display: &v1.VGPUDisplayOptions{
							Enabled: pointer.P(true),
						},
					},
				},
				{
					Name:       "gpu2",
					DeviceName: "vendor.com/gpu_name1",
					VirtualGPUOptions: &v1.VGPUOptions{
						Display: &v1.VGPUDisplayOptions{
							Enabled: pointer.P(true),
						},
					},
				},
			}

			causes := ValidateVirtualMachineInstanceSpec(k8sfield.NewPath("fake"), &vmi.Spec, config)
			Expect(causes).To(HaveLen(1))
			Expect(causes[0].Field).To(Equal("fake.GPUs"))
		})

		It("should accept legacy GPU devices if PermittedHostDevices aren't set", func() {
			vmi := api.NewMinimalVMI("testvm")
			vmi.Spec.Domain.Devices.GPUs = []v1.GPU{
				{
					Name:       "gpu1",
					DeviceName: "example.org/deadbeef",
				},
			}
			causes := ValidateVirtualMachineInstanceSpec(k8sfield.NewPath("fake"), &vmi.Spec, config)
			Expect(causes).To(BeEmpty())
		})

		It("should accept permitted GPU devices", func() {
			kvConfig := kv.DeepCopy()
			kvConfig.Spec.Configuration.PermittedHostDevices = &v1.PermittedHostDevices{
				PciHostDevices: []v1.PciHostDevice{
					{
						PCIVendorSelector: "DEAD:BEEF",
						ResourceName:      "example.org/deadbeef",
					},
				},
			}
			testutils.UpdateFakeKubeVirtClusterConfig(kvStore, kvConfig)

			vmi := api.NewMinimalVMI("testvm")
			vmi.Spec.Domain.Devices.GPUs = []v1.GPU{
				{
					Name:       "gpu1",
					DeviceName: "example.org/deadbeef",
				},
			}
			causes := ValidateVirtualMachineInstanceSpec(k8sfield.NewPath("fake"), &vmi.Spec, config)
			Expect(causes).To(BeEmpty())
		})

		DescribeTable("virtiofs filesystems using", func(featureGate string, shouldAllow bool, vmiOption libvmi.Option) {
			if featureGate != "" {
				enableFeatureGates(featureGate)
			}

			vmi := libvmi.New(vmiOption)
			causes := ValidateVirtualMachineInstanceSpec(k8sfield.NewPath("fake"), &vmi.Spec, config)

			if shouldAllow {
				Expect(causes).To(BeEmpty())
			} else {
				Expect(causes).To(HaveLen(1))
				Expect(causes[0].Field).To(Equal("fake.domain.devices.filesystems"))
			}

		},
			Entry("PVC should be rejected when feature gate is disabled", "", false, libvmi.WithFilesystemPVC("sharedtestdisk")),
			Entry("PVC should be accepted when feature gate is enabled", featuregate.VirtIOFSStorageVolumeGate, true, libvmi.WithFilesystemPVC("sharedtestdisk")),

			Entry("DV should be rejected when feature gate is disabled", "", false, libvmi.WithFilesystemDV("sharedtestdisk")),
			Entry("DV should be accepted when feature gate is enabled", featuregate.VirtIOFSStorageVolumeGate, true, libvmi.WithFilesystemDV("sharedtestdisk")),
			Entry("configmap should be rejected when the feature gate is disabled", "", false, libvmi.WithConfigMapFs("sharedconfigmap", "sharedconfigmap")),
			Entry("configmap should be accepted when the feature gate is enabled", featuregate.VirtIOFSConfigVolumesGate, true, libvmi.WithConfigMapFs("sharedconfigmap", "sharedconfigmap")),
			Entry("PVC should be accepted when the deprecated feature gate is enabled", featuregate.VirtIOFSGate, true, libvmi.WithFilesystemPVC("sharedtestdisk")),
			Entry("DV should be accepted when the deprecated feature gate is enabled", featuregate.VirtIOFSGate, true, libvmi.WithFilesystemDV("sharedtestdisk")),
			Entry("config map should be accepted when the deprecated feature gate is enabled", featuregate.VirtIOFSGate, true, libvmi.WithConfigMapFs("sharedconfigmap", "sharedconfigmap")),
		)

		It("should reject host devices when feature gate is disabled", func() {
			vmi := api.NewMinimalVMI("testvm")
			vmi.Spec.Domain.Devices.HostDevices = []v1.HostDevice{
				{
					Name:       "hostdev1",
					DeviceName: "vendor.com/hostdev_name",
				},
			}

			causes := ValidateVirtualMachineInstanceSpec(k8sfield.NewPath("fake"), &vmi.Spec, config)
			Expect(causes).To(HaveLen(1))
			Expect(causes[0].Field).To(Equal("fake.HostDevices"))
		})

		It("should accept host devices that are not permitted in the hostdev config", func() {
			kvConfig := kv.DeepCopy()
			kvConfig.Spec.Configuration.DeveloperConfiguration.FeatureGates = []string{featuregate.HostDevicesGate}
			kvConfig.Spec.Configuration.PermittedHostDevices = &v1.PermittedHostDevices{
				PciHostDevices: []v1.PciHostDevice{
					{
						PCIVendorSelector: "DEAD:BEEF",
						ResourceName:      "example.org/deadbeef",
					},
				},
			}
			testutils.UpdateFakeKubeVirtClusterConfig(kvStore, kvConfig)
			vmi := api.NewMinimalVMI("testvm")
			vmi.Spec.Domain.Devices.HostDevices = []v1.HostDevice{
				{
					Name:       "hostdev1",
					DeviceName: "example.org/deadbeef1",
				},
			}
			causes := ValidateVirtualMachineInstanceSpec(k8sfield.NewPath("fake"), &vmi.Spec, config)
			Expect(causes).To(BeEmpty())
		})

		It("should accept permitted host devices", func() {
			kvConfig := kv.DeepCopy()
			kvConfig.Spec.Configuration.DeveloperConfiguration.FeatureGates = []string{featuregate.HostDevicesGate}
			kvConfig.Spec.Configuration.PermittedHostDevices = &v1.PermittedHostDevices{
				PciHostDevices: []v1.PciHostDevice{
					{
						PCIVendorSelector: "DEAD:BEEF",
						ResourceName:      "example.org/deadbeef",
					},
				},
			}
			testutils.UpdateFakeKubeVirtClusterConfig(kvStore, kvConfig)
			vmi := api.NewMinimalVMI("testvm")
			vmi.Spec.Domain.Devices.HostDevices = []v1.HostDevice{
				{
					Name:       "hostdev1",
					DeviceName: "example.org/deadbeef",
				},
			}
			causes := ValidateVirtualMachineInstanceSpec(k8sfield.NewPath("fake"), &vmi.Spec, config)
			Expect(causes).To(BeEmpty())
		})

		DescribeTable("Should accept valid DNSPolicy and DNSConfig",
			func(dnsPolicy k8sv1.DNSPolicy, dnsConfig *k8sv1.PodDNSConfig) {

				vmi.Spec.DNSPolicy = dnsPolicy
				vmi.Spec.DNSConfig = dnsConfig
				causes := ValidateVirtualMachineInstanceSpec(k8sfield.NewPath("fake"), &vmi.Spec, config)
				Expect(causes).To(BeEmpty())
			},
			Entry("with DNSPolicy ClusterFirstWithHostNet", k8sv1.DNSClusterFirstWithHostNet, &k8sv1.PodDNSConfig{}),
			Entry("with DNSPolicy ClusterFirst", k8sv1.DNSClusterFirst, &k8sv1.PodDNSConfig{}),
			Entry("with DNSPolicy Default", k8sv1.DNSDefault, &k8sv1.PodDNSConfig{}),
			Entry("with DNSPolicy None and one nameserver", k8sv1.DNSNone, &k8sv1.PodDNSConfig{Nameservers: []string{"1.2.3.4"}}),
			Entry("with DNSPolicy None max nameservers and max search domains", k8sv1.DNSNone, &k8sv1.PodDNSConfig{
				Nameservers: []string{"1.2.3.4", "5.6.7.8", "9.8.0.1"},
				Searches:    []string{"1", "2", "3", "4", "5", "6"},
			}),
			Entry("with DNSPolicy None max nameservers and max length search domain", k8sv1.DNSNone, &k8sv1.PodDNSConfig{
				Nameservers: []string{"1.2.3.4", "5.6.7.8", "9.8.0.1"},
				Searches:    []string{strings.Repeat("a", maxDNSSearchListChars/2), strings.Repeat("b", (maxDNSSearchListChars/2)-1)},
			}),
			Entry("with empty DNSPolicy", nil, nil),
		)

		DescribeTable("Should reject invalid DNSPolicy and DNSConfig",
			func(dnsPolicy k8sv1.DNSPolicy, dnsConfig *k8sv1.PodDNSConfig, causeCount int, causeMessage []string) {

				vmi.Spec.DNSPolicy = dnsPolicy
				vmi.Spec.DNSConfig = dnsConfig
				causes := ValidateVirtualMachineInstanceSpec(k8sfield.NewPath("fake"), &vmi.Spec, config)
				Expect(causes).To(HaveLen(causeCount))
				for i := 0; i < causeCount; i++ {
					Expect(causes[i].Message).To(Equal(causeMessage[i]))
				}
			},
			Entry("with invalid DNSPolicy FakePolicy", k8sv1.DNSPolicy("FakePolicy"), &k8sv1.PodDNSConfig{}, 1,
				[]string{"DNSPolicy: FakePolicy is not supported, valid values: [ClusterFirstWithHostNet ClusterFirst Default None ]"}),
			Entry("with DNSPolicy None and no nameserver", k8sv1.DNSNone, &k8sv1.PodDNSConfig{}, 1,
				[]string{"must provide at least one DNS nameserver when `dnsPolicy` is None"}),
			Entry("with DNSPolicy None and too many nameservers", k8sv1.DNSNone, &k8sv1.PodDNSConfig{
				Nameservers: []string{"1.2.3.4", "5.6.7.8", "9.8.0.1", "2.3.4.5"},
			}, 1, []string{"must not have more than 3 nameservers: [1.2.3.4 5.6.7.8 9.8.0.1 2.3.4.5]"}),
			Entry("with DNSPolicy None and a non ip nameserver", k8sv1.DNSNone, &k8sv1.PodDNSConfig{
				Nameservers: []string{"1.2.3.c"},
			}, 1, []string{"must be valid IP address: 1.2.3.c"}),
			Entry("with DNSPolicy None and too many search domains", k8sv1.DNSNone, &k8sv1.PodDNSConfig{
				Nameservers: []string{"1.2.3.4"},
				Searches:    []string{"1", "2", "3", "4", "5", "6", "7"},
			}, 1, []string{"must not have more than 6 search paths"}),
			Entry("with DNSPolicy None and search domain exceeding max length", k8sv1.DNSNone, &k8sv1.PodDNSConfig{
				Nameservers: []string{"1.2.3.4"},
				Searches:    []string{strings.Repeat("a", maxDNSSearchListChars/2), strings.Repeat("b", maxDNSSearchListChars/2)},
			}, 1, []string{fmt.Sprintf("must not have more than %v characters (including spaces) in the search list", maxDNSSearchListChars)}),
			Entry("with DNSPolicy None and bad IsDNS1123Subdomain", k8sv1.DNSNone, &k8sv1.PodDNSConfig{
				Nameservers: []string{"1.2.3.4"},
				Searches:    []string{strings.Repeat("a", validation.DNS1123SubdomainMaxLength+1)},
			}, 1, []string{fmt.Sprintf("must be no more than %v characters", validation.DNS1123SubdomainMaxLength)}),
			Entry("with DNSPolicy None and bad options", k8sv1.DNSNone, &k8sv1.PodDNSConfig{
				Nameservers: []string{"1.2.3.4"},
				Options: []k8sv1.PodDNSConfigOption{
					{Value: &dnsConfigTestOption},
				},
			}, 1, []string{"Option.Name must not be empty"}),
			Entry("with DNSPolicy None and nil DNSConfig", k8sv1.DNSNone, interface{}(nil), 1,
				[]string{fmt.Sprintf("must provide `dnsConfig` when `dnsPolicy` is %s", k8sv1.DNSNone)}),
		)

		It("should accept valid start strategy", func() {
			strategy := v1.StartStrategyPaused
			vmi.Spec.StartStrategy = &strategy

			causes := ValidateVirtualMachineInstanceSpec(k8sfield.NewPath("fake"), &vmi.Spec, config)
			Expect(causes).To(BeEmpty())
		})

		It("should allow no start strategy to be set", func() {
			vmi.Spec.StartStrategy = nil
			causes := ValidateVirtualMachineInstanceSpec(k8sfield.NewPath("fake"), &vmi.Spec, config)
			Expect(causes).To(BeEmpty())
		})

		It("should reject invalid start strategy", func() {
			strategy := v1.StartStrategy("invalid")
			vmi.Spec.StartStrategy = &strategy

			causes := ValidateVirtualMachineInstanceSpec(k8sfield.NewPath("fake"), &vmi.Spec, config)
			Expect(causes).To(HaveLen(1))
			Expect(string(causes[0].Type)).To(Equal("FieldValueInvalid"))
			Expect(causes[0].Field).To(Equal("fake.startStrategy"))
			Expect(causes[0].Message).To(Equal("fake.startStrategy is set with an unrecognized option: invalid"))
		})

		It("should reject spec with paused start strategy and LivenessProbe", func() {
			strategy := v1.StartStrategyPaused
			vmi.Spec.StartStrategy = &strategy
			vmi.Spec.LivenessProbe = &v1.Probe{
				InitialDelaySeconds: 2,
				Handler: v1.Handler{
					HTTPGet: &k8sv1.HTTPGetAction{Host: "test", Port: intstr.Parse("80")},
				},
			}
			vmi.Spec.Domain.Devices.Interfaces = []v1.Interface{*v1.DefaultBridgeNetworkInterface()}
			vmi.Spec.Networks = []v1.Network{*v1.DefaultPodNetwork()}

			causes := ValidateVirtualMachineInstanceSpec(k8sfield.NewPath("fake"), &vmi.Spec, config)
			Expect(causes).To(HaveLen(1))
			Expect(string(causes[0].Type)).To(Equal("FieldValueInvalid"))
			Expect(causes[0].Field).To(Equal("fake.startStrategy"))
			Expect(causes[0].Message).To(Equal("either fake.startStrategy or fake.livenessProbe should be provided.Pausing VMI with LivenessProbe is not supported"))
		})

		Context("with panic devices defined", func() {
			It("should fail when PanicDevices featuregate is disabled", func() {
				vmi := api.NewMinimalVMI("testvm")
				vmi.Spec.Domain.Devices.PanicDevices = []v1.PanicDevice{{Model: pointer.P(v1.Hyperv)}}
				causes := ValidateVirtualMachineInstanceSpec(k8sfield.NewPath("fake"), &vmi.Spec, config)
				Expect(causes).To(HaveLen(1))
				Expect(causes[0].Field).To(Equal("fake.domain.devices.panicDevices"))
				Expect(causes[0].Message).To(Equal("Panic Devices feature gate is not enabled in kubevirt-config"))
			})

			It("should allow valid panic device model", func() {
				enableFeatureGates(featuregate.PanicDevicesGate)
				vmi := api.NewMinimalVMI("testvm")
				vmi.Spec.Domain.Devices.PanicDevices = []v1.PanicDevice{{Model: pointer.P(v1.Hyperv)}}
				causes := ValidateVirtualMachineInstanceSpec(k8sfield.NewPath("fake"), &vmi.Spec, config)
				Expect(causes).To(BeEmpty())
			})

			It("should reject invalid panic device model", func() {
				enableFeatureGates(featuregate.PanicDevicesGate)
				vmi := api.NewMinimalVMI("testvm")
				panicDeviceModel := v1.PanicDeviceModel("bad")
				vmi.Spec.Domain.Devices.PanicDevices = []v1.PanicDevice{{Model: &panicDeviceModel}}
				causes := ValidateVirtualMachineInstanceSpec(k8sfield.NewPath("fake"), &vmi.Spec, config)
				Expect(causes).To(HaveLen(1))
				Expect(causes[0].Field).To(Equal("fake.domain.devices.panicDevices[0].model"))
				Expect(causes[0].Message).To(Equal(fmt.Sprintf(invalidPanicDeviceModelErrFmt, panicDeviceModel)))
			})

			It("should reject panic devices on s390x architecture", func() {
				enableFeatureGates(featuregate.MultiArchitecture, featuregate.PanicDevicesGate)
				vmi := api.NewMinimalVMI("testvm")
				vmi.Spec.Architecture = "s390x"
				vmi.Spec.Domain.Devices.PanicDevices = []v1.PanicDevice{{Model: pointer.P(v1.Isa)}}
				causes := ValidateVirtualMachineInstanceSpec(k8sfield.NewPath("fake"), &vmi.Spec, config)
				Expect(causes).To(HaveLen(1))
				Expect(causes[0].Field).To(Equal("fake.domain.devices.panicDevices"))
				Expect(causes[0].Message).To(Equal("custom panic devices are not supported on s390x architecture"))
			})
		})

		Context("with kernel boot defined", func() {

			createKernelBoot := func(kernelArgs, initrdPath, kernelPath, image string) *v1.KernelBoot {
				var kbContainer *v1.KernelBootContainer
				if image != "" || kernelPath != "" || initrdPath != "" {
					kbContainer = &v1.KernelBootContainer{
						Image:      image,
						KernelPath: kernelPath,
						InitrdPath: initrdPath,
					}
				}

				return &v1.KernelBoot{
					KernelArgs: kernelArgs,
					Container:  kbContainer,
				}
			}

			const (
				validKernelArgs   = "args"
				withoutKernelArgs = ""

				validImage   = "image"
				withoutImage = ""

				invalidInitrd = "initrd"
				validInitrd   = "/initrd"
				withoutInitrd = ""

				invalidKernel = "kernel"
				validKernel   = "/kernel"
				withoutKernel = ""
			)

			DescribeTable("", func(kernelBoot *v1.KernelBoot, shouldBeValid bool) {
				kernelBootField := k8sfield.NewPath("spec").Child("domain").Child("firmware").Child("kernelBoot")
				causes := validateKernelBoot(kernelBootField, kernelBoot)

				if shouldBeValid {
					Expect(causes).To(BeEmpty())
				} else {
					Expect(causes).ToNot(BeEmpty())
				}
			},
				Entry("without kernel args and null container - should approve",
					createKernelBoot(withoutKernelArgs, withoutInitrd, withoutKernel, withoutImage), true),
				Entry("with kernel args and null container - should reject",
					createKernelBoot(validKernelArgs, withoutInitrd, withoutKernel, withoutImage), false),
				Entry("without kernel args, with container that has image & kernel & initrd defined - should approve",
					createKernelBoot(withoutKernelArgs, validInitrd, validKernel, validImage), true),
				Entry("with kernel args, with container that has image & kernel & initrd defined - should approve",
					createKernelBoot(validKernelArgs, validInitrd, validKernel, validImage), true),
				Entry("with kernel args, with container that has image & kernel defined - should approve",
					createKernelBoot(validKernelArgs, withoutInitrd, validKernel, validImage), true),
				Entry("with kernel args, with container that has image & initrd defined - should approve",
					createKernelBoot(validKernelArgs, validInitrd, withoutKernel, validImage), true),
				Entry("with kernel args, with container that has only image defined - should reject",
					createKernelBoot(validKernelArgs, withoutInitrd, withoutKernel, validImage), false),
				Entry("with invalid kernel path - should reject",
					createKernelBoot(validKernelArgs, validInitrd, invalidKernel, validImage), false),
				Entry("with invalid initrd path - should reject",
					createKernelBoot(validKernelArgs, invalidInitrd, validKernel, validImage), false),
				Entry("with kernel args, with container that has initrd and kernel defined but without image - should reject",
					createKernelBoot(validKernelArgs, validInitrd, validKernel, withoutImage), false),
			)
		})

		It("should detect invalid containerDisk paths", func() {
			spec := &v1.VirtualMachineInstanceSpec{}
			disk := v1.Disk{
				Name:   "testdisk",
				Serial: "SN-1_a",
			}
			spec.Domain.Devices.Disks = []v1.Disk{disk}
			volume := v1.Volume{
				Name: "testdisk",
				VolumeSource: v1.VolumeSource{
					ContainerDisk: testutils.NewFakeContainerDiskSource(),
				},
			}
			volume.ContainerDisk.Path = "invalid"

			spec.Volumes = []v1.Volume{volume}
			spec.Domain.Devices.Disks = []v1.Disk{disk}
			causes := ValidateVirtualMachineInstanceSpec(k8sfield.NewPath("fake"), spec, config)
			Expect(causes).To(HaveLen(1))
		})
	})

	Context("with cpu pinning", func() {
		var vmi *v1.VirtualMachineInstance

		BeforeEach(func() {
			vmi = newBaseVmi(libvmi.WithDedicatedCPUPlacement())
		})

		It("should reject NUMA passthrough without DedicatedCPUPlacement", func() {
			vmi.Spec.Domain.CPU.NUMA = &v1.NUMA{GuestMappingPassthrough: &v1.NUMAGuestMappingPassthrough{}}
			vmi.Spec.Domain.CPU.DedicatedCPUPlacement = false
			vmi.Spec.Domain.Memory = &v1.Memory{Hugepages: &v1.Hugepages{PageSize: "2Mi"}}
			causes := ValidateVirtualMachineInstanceSpec(k8sfield.NewPath("fake"), &vmi.Spec, config)
			Expect(causes).To(HaveLen(1))
			Expect(causes[0].Field).To(Equal("fake.domain.cpu.numa.guestMappingPassthrough"))
		})

		DescribeTable("should reject NUMA passthrough without hugepages", func(memory *v1.Memory) {
			vmi.Spec.Domain.CPU.NUMA = &v1.NUMA{GuestMappingPassthrough: &v1.NUMAGuestMappingPassthrough{}}
			vmi.Spec.Domain.CPU.Cores = 4
			vmi.Spec.Domain.Resources.Limits = k8sv1.ResourceList{
				k8sv1.ResourceCPU: resource.MustParse("4"),
			}
			vmi.Spec.Domain.CPU.DedicatedCPUPlacement = true
			vmi.Spec.Domain.Memory = memory
			causes := ValidateVirtualMachineInstanceSpec(k8sfield.NewPath("fake"), &vmi.Spec, config)
			Expect(causes).To(HaveLen(1))
			Expect(causes[0].Field).To(Equal("fake.domain.cpu.numa.guestMappingPassthrough"))
		},
			Entry("with no memory element", nil),
			Entry("with no hugepages element", &v1.Memory{Hugepages: nil}),
		)

		It("should accept NUMA passthrough with DedicatedCPUPlacement", func() {
			vmi.Spec.Domain.Memory = &v1.Memory{Hugepages: &v1.Hugepages{PageSize: "2Mi"}}
			vmi.Spec.Domain.CPU.Cores = 4
			vmi.Spec.Domain.CPU.NUMA = &v1.NUMA{GuestMappingPassthrough: &v1.NUMAGuestMappingPassthrough{}}
			vmi.Spec.Domain.Resources.Limits = k8sv1.ResourceList{
				k8sv1.ResourceCPU: resource.MustParse("4"),
			}
			causes := ValidateVirtualMachineInstanceSpec(k8sfield.NewPath("fake"), &vmi.Spec, config)
			Expect(causes).To(BeEmpty())
		})

		It("should reject vmi with threads > 1 for arm64 arch", func() {
			enableFeatureGates(featuregate.MultiArchitecture)
			vmi.Spec.Domain.CPU.Threads = 2
			vmi.Spec.Architecture = "arm64"
			causes := ValidateVirtualMachineInstanceSpec(k8sfield.NewPath("fake"), &vmi.Spec, config)
			Expect(causes).To(ContainElement(
				metav1.StatusCause{
					Type:    metav1.CauseTypeFieldValueInvalid,
					Field:   "fake.architecture",
					Message: "threads must not be greater than 1 at fake.domain.cpu.threads (got 2) when fake.architecture is arm64",
				},
			))
		})

		It("should accept vmi with threads == 1 for arm64 arch", func() {
			enableFeatureGates(featuregate.MultiArchitecture)
			vmi.Spec.Domain.CPU.Threads = 1
			vmi.Spec.Architecture = "arm64"
			causes := ValidateVirtualMachineInstanceSpec(k8sfield.NewPath("fake"), &vmi.Spec, config)
			Expect(causes).To(BeEmpty())
		})

		It("should accept vmi with threads > 1 for amd64 arch", func() {
			enableFeatureGates(featuregate.MultiArchitecture)
			vmi.Spec.Domain.CPU.Threads = 2
			vmi.Spec.Architecture = "amd64"
			causes := ValidateVirtualMachineInstanceSpec(k8sfield.NewPath("fake"), &vmi.Spec, config)
			Expect(causes).To(BeEmpty())
		})

		It("should reject vmi with threads > 1 if arch is not specified and default arch is arm64", func() {
			updateDefaultArchitecture("arm64")
			Expect(config.GetDefaultArchitecture()).To(Equal("arm64"))
			vmi.Spec.Architecture = ""
			vmi.Spec.Domain.CPU.Threads = 2
			causes := ValidateVirtualMachineInstanceSpec(k8sfield.NewPath("fake"), &vmi.Spec, config)
			Expect(causes).To(HaveLen(1))
			Expect(causes[0].Field).To(Equal("fake.architecture"))
			Expect(causes[0].Message).To(Equal("threads must not be greater than 1 at fake.domain.cpu.threads (got 2) when fake.architecture is arm64"))
		})

		It("should reject specs with more than two threads", func() {
			vmi.Spec.Domain.Memory = &v1.Memory{Hugepages: &v1.Hugepages{PageSize: "2Mi"}}
			vmi.Spec.Domain.CPU.Cores = 4
			vmi.Spec.Domain.CPU.Threads = 3
			vmi.Spec.Domain.CPU.NUMA = &v1.NUMA{GuestMappingPassthrough: &v1.NUMAGuestMappingPassthrough{}}
			vmi.Spec.Domain.Resources.Limits = k8sv1.ResourceList{
				k8sv1.ResourceCPU: resource.MustParse("12"),
			}
			causes := ValidateVirtualMachineInstanceSpec(k8sfield.NewPath("fake"), &vmi.Spec, config)
			Expect(causes).To(ContainElement(
				metav1.StatusCause{
					Type:    metav1.CauseTypeFieldValueInvalid,
					Field:   "fake.domain.cpu.dedicatedCpuPlacement",
					Message: "Not more than two threads must be provided at fake.domain.cpu.threads (got 3) when DedicatedCPUPlacement is true",
				},
			))
		})

		It("should reject specs without cpu reqirements", func() {
			causes := ValidateVirtualMachineInstanceSpec(k8sfield.NewPath("fake"), &vmi.Spec, config)
			Expect(causes).To(HaveLen(1))
			Expect(causes[0].Field).To(Equal("fake.domain.cpu.dedicatedCpuPlacement"))
		})

		It("should reject specs with IsolateEmulatorThread without DedicatedCPUPlacement set", func() {
			vmi.Spec.Domain.CPU = &v1.CPU{
				DedicatedCPUPlacement: false,
				IsolateEmulatorThread: true,
			}
			causes := ValidateVirtualMachineInstanceSpec(k8sfield.NewPath("fake"), &vmi.Spec, config)
			Expect(causes).To(HaveLen(1))
			Expect(causes[0].Field).To(Equal("fake.domain.cpu.isolateEmulatorThread"))
		})

		It("should reject specs without inconsistent cpu reqirements", func() {
			vmi.Spec.Domain.CPU.Cores = 4
			vmi.Spec.Domain.Resources.Limits = k8sv1.ResourceList{
				k8sv1.ResourceCPU: resource.MustParse("2"),
			}
			causes := ValidateVirtualMachineInstanceSpec(k8sfield.NewPath("fake"), &vmi.Spec, config)
			Expect(causes).To(HaveLen(1))
			Expect(causes[0].Field).To(Equal("fake.domain.cpu.dedicatedCpuPlacement"))
		})

		It("should reject specs with non-integer cpu limits values", func() {
			vmi.Spec.Domain.Resources.Limits = k8sv1.ResourceList{
				k8sv1.ResourceCPU: resource.MustParse("800m"),
			}
			causes := ValidateVirtualMachineInstanceSpec(k8sfield.NewPath("fake"), &vmi.Spec, config)
			Expect(causes).To(HaveLen(1))
			Expect(causes[0].Field).To(Equal("fake.domain.resources.limits.cpu"))
		})

		It("should reject specs with non-integer cpu requests values", func() {
			vmi.Spec.Domain.Resources.Requests = k8sv1.ResourceList{
				k8sv1.ResourceCPU:    resource.MustParse("800m"),
				k8sv1.ResourceMemory: resource.MustParse("8Mi"),
			}
			causes := ValidateVirtualMachineInstanceSpec(k8sfield.NewPath("fake"), &vmi.Spec, config)
			Expect(causes).To(HaveLen(1))
			Expect(causes[0].Field).To(Equal("fake.domain.resources.requests.cpu"))
		})

		It("should not allow cpu overcommit", func() {
			vmi.Spec.Domain.Resources.Limits = k8sv1.ResourceList{
				k8sv1.ResourceCPU:    resource.MustParse("4"),
				k8sv1.ResourceMemory: resource.MustParse("8Mi"),
			}
			vmi.Spec.Domain.Resources.Requests = k8sv1.ResourceList{
				k8sv1.ResourceCPU:    resource.MustParse("2"),
				k8sv1.ResourceMemory: resource.MustParse("8Mi"),
			}
			causes := ValidateVirtualMachineInstanceSpec(k8sfield.NewPath("fake"), &vmi.Spec, config)
			Expect(causes).To(HaveLen(1))
			Expect(causes[0].Field).To(Equal("fake.domain.cpu.dedicatedCpuPlacement"))
		})

		It("should reject specs without a memory specification", func() {
			vmi.Spec.Domain.Resources.Limits = k8sv1.ResourceList{
				k8sv1.ResourceCPU: resource.MustParse("4"),
			}
			vmi.Spec.Domain.Resources.Requests = k8sv1.ResourceList{
				k8sv1.ResourceCPU: resource.MustParse("4"),
			}
			causes := ValidateVirtualMachineInstanceSpec(k8sfield.NewPath("fake"), &vmi.Spec, config)
			Expect(causes).To(HaveLen(1))
			Expect(causes[0].Field).To(Equal("fake.domain.resources.limits.memory"))
		})

		It("should reject specs with inconsistent memory specification", func() {
			vmi.Spec.Domain.Resources.Limits = k8sv1.ResourceList{
				k8sv1.ResourceCPU:    resource.MustParse("1"),
				k8sv1.ResourceMemory: resource.MustParse("8Mi"),
			}
			vmi.Spec.Domain.Resources.Requests = k8sv1.ResourceList{
				k8sv1.ResourceCPU:    resource.MustParse("1"),
				k8sv1.ResourceMemory: resource.MustParse("4Mi"),
			}
			causes := ValidateVirtualMachineInstanceSpec(k8sfield.NewPath("fake"), &vmi.Spec, config)
			Expect(causes).To(HaveLen(1))
			Expect(causes[0].Field).To(Equal("fake.domain.resources.requests.memory"))
		})
	})

	Context("with AccessCredentials", func() {
		var vmi *v1.VirtualMachineInstance

		BeforeEach(func() {
			vmi = api.NewMinimalVMI("testvmi")
		})

		It("should accept a valid ssh access credential with configdrive propagation", func() {
			vmi := newBaseVmi(libvmi.WithCloudInitConfigDrive(libvmici.WithConfigDriveUserData(" ")))

			vmi.Spec.AccessCredentials = []v1.AccessCredential{
				{
					SSHPublicKey: &v1.SSHPublicKeyAccessCredential{
						Source: v1.SSHPublicKeyAccessCredentialSource{
							Secret: &v1.AccessCredentialSecretSource{
								SecretName: "my-pkey",
							},
						},
						PropagationMethod: v1.SSHPublicKeyAccessCredentialPropagationMethod{
							ConfigDrive: &v1.ConfigDriveSSHPublicKeyAccessCredentialPropagation{},
						},
					},
				},
			}
			causes := ValidateVirtualMachineInstanceSpec(k8sfield.NewPath("fake"), &vmi.Spec, config)
			Expect(causes).To(BeEmpty())
		})

		It("should accept a valid ssh access credential with qemu agent propagation", func() {
			vmi.Spec.AccessCredentials = []v1.AccessCredential{
				{
					SSHPublicKey: &v1.SSHPublicKeyAccessCredential{
						Source: v1.SSHPublicKeyAccessCredentialSource{
							Secret: &v1.AccessCredentialSecretSource{
								SecretName: "my-pkey",
							},
						},
						PropagationMethod: v1.SSHPublicKeyAccessCredentialPropagationMethod{
							QemuGuestAgent: &v1.QemuGuestAgentSSHPublicKeyAccessCredentialPropagation{
								Users: []string{"madeup"},
							},
						},
					},
				},
			}
			causes := ValidateVirtualMachineInstanceSpec(k8sfield.NewPath("fake"), &vmi.Spec, config)
			Expect(causes).To(BeEmpty())
		})

		It("should accept a valid user password access credential with qemu agent propagation", func() {
			vmi.Spec.AccessCredentials = []v1.AccessCredential{
				{
					UserPassword: &v1.UserPasswordAccessCredential{
						Source: v1.UserPasswordAccessCredentialSource{
							Secret: &v1.AccessCredentialSecretSource{
								SecretName: "my-pkey",
							},
						},
						PropagationMethod: v1.UserPasswordAccessCredentialPropagationMethod{
							QemuGuestAgent: &v1.QemuGuestAgentUserPasswordAccessCredentialPropagation{},
						},
					},
				},
			}
			causes := ValidateVirtualMachineInstanceSpec(k8sfield.NewPath("fake"), &vmi.Spec, config)
			Expect(causes).To(BeEmpty())
		})

		It("should reject a noCloud ssh access credential when no noCloud volume exists", func() {
			vmi.Spec.Domain.Devices.Disks = append(vmi.Spec.Domain.Devices.Disks, v1.Disk{
				Name: "testdisk",
			})

			vmi.Spec.Volumes = append(vmi.Spec.Volumes, v1.Volume{
				Name: "testdisk",
				VolumeSource: v1.VolumeSource{
					CloudInitConfigDrive: &v1.CloudInitConfigDriveSource{UserData: " "},
				},
			})

			vmi.Spec.AccessCredentials = []v1.AccessCredential{
				{
					SSHPublicKey: &v1.SSHPublicKeyAccessCredential{
						Source: v1.SSHPublicKeyAccessCredentialSource{
							Secret: &v1.AccessCredentialSecretSource{
								SecretName: "my-pkey",
							},
						},
						PropagationMethod: v1.SSHPublicKeyAccessCredentialPropagationMethod{
							NoCloud: &v1.NoCloudSSHPublicKeyAccessCredentialPropagation{},
						},
					},
				},
			}
			causes := ValidateVirtualMachineInstanceSpec(k8sfield.NewPath("fake"), &vmi.Spec, config)
			Expect(causes).To(HaveLen(1))
			Expect(causes[0].Message).To(ContainSubstring("requires a noCloud volume to exist"))
		})

		It("should reject a configDrive ssh access credential when no configDrive volume exists", func() {
			vmi.Spec.Domain.Devices.Disks = append(vmi.Spec.Domain.Devices.Disks, v1.Disk{
				Name: "testdisk",
			})

			vmi.Spec.Volumes = append(vmi.Spec.Volumes, v1.Volume{
				Name: "testdisk",
				VolumeSource: v1.VolumeSource{
					CloudInitNoCloud: &v1.CloudInitNoCloudSource{UserData: " "},
				},
			})

			vmi.Spec.AccessCredentials = []v1.AccessCredential{
				{
					SSHPublicKey: &v1.SSHPublicKeyAccessCredential{
						Source: v1.SSHPublicKeyAccessCredentialSource{
							Secret: &v1.AccessCredentialSecretSource{
								SecretName: "my-pkey",
							},
						},
						PropagationMethod: v1.SSHPublicKeyAccessCredentialPropagationMethod{
							ConfigDrive: &v1.ConfigDriveSSHPublicKeyAccessCredentialPropagation{},
						},
					},
				},
			}
			causes := ValidateVirtualMachineInstanceSpec(k8sfield.NewPath("fake"), &vmi.Spec, config)
			Expect(causes).To(HaveLen(1))
			Expect(causes[0].Message).To(ContainSubstring("requires a configDrive volume to exist"))
		})

		It("should reject a ssh access credential without a source", func() {
			vmi.Spec.Domain.Devices.Disks = append(vmi.Spec.Domain.Devices.Disks, v1.Disk{
				Name: "testdisk",
			})
			vmi.Spec.Volumes = append(vmi.Spec.Volumes, v1.Volume{
				Name: "testdisk",
				VolumeSource: v1.VolumeSource{
					CloudInitConfigDrive: &v1.CloudInitConfigDriveSource{UserData: " "},
				},
			})

			vmi.Spec.AccessCredentials = []v1.AccessCredential{
				{
					SSHPublicKey: &v1.SSHPublicKeyAccessCredential{
						PropagationMethod: v1.SSHPublicKeyAccessCredentialPropagationMethod{
							ConfigDrive: &v1.ConfigDriveSSHPublicKeyAccessCredentialPropagation{},
						},
					},
				},
			}
			causes := ValidateVirtualMachineInstanceSpec(k8sfield.NewPath("fake"), &vmi.Spec, config)
			Expect(causes).To(HaveLen(1))
		})

		It("should reject a ssh access credential with qemu agent propagation with no authorized key files listed", func() {
			vmi.Spec.AccessCredentials = []v1.AccessCredential{
				{
					SSHPublicKey: &v1.SSHPublicKeyAccessCredential{
						Source: v1.SSHPublicKeyAccessCredentialSource{
							Secret: &v1.AccessCredentialSecretSource{
								SecretName: "my-pkey",
							},
						},
						PropagationMethod: v1.SSHPublicKeyAccessCredentialPropagationMethod{
							QemuGuestAgent: &v1.QemuGuestAgentSSHPublicKeyAccessCredentialPropagation{},
						},
					},
				},
			}
			causes := ValidateVirtualMachineInstanceSpec(k8sfield.NewPath("fake"), &vmi.Spec, config)
			Expect(causes).To(HaveLen(1))
		})

		It("should reject a userpassword access credential without a source", func() {
			vmi.Spec.AccessCredentials = []v1.AccessCredential{
				{
					UserPassword: &v1.UserPasswordAccessCredential{
						PropagationMethod: v1.UserPasswordAccessCredentialPropagationMethod{
							QemuGuestAgent: &v1.QemuGuestAgentUserPasswordAccessCredentialPropagation{},
						},
					},
				},
			}
			causes := ValidateVirtualMachineInstanceSpec(k8sfield.NewPath("fake"), &vmi.Spec, config)

			Expect(causes).To(HaveLen(1))
		})

		It("should reject a ssh access credential without a propagationMethod", func() {
			vmi.Spec.Domain.Devices.Disks = append(vmi.Spec.Domain.Devices.Disks, v1.Disk{
				Name: "testdisk",
			})
			vmi.Spec.Volumes = append(vmi.Spec.Volumes, v1.Volume{
				Name: "testdisk",
				VolumeSource: v1.VolumeSource{
					CloudInitConfigDrive: &v1.CloudInitConfigDriveSource{UserData: " "},
				},
			})

			vmi.Spec.AccessCredentials = []v1.AccessCredential{
				{
					SSHPublicKey: &v1.SSHPublicKeyAccessCredential{
						Source: v1.SSHPublicKeyAccessCredentialSource{
							Secret: &v1.AccessCredentialSecretSource{
								SecretName: "my-pkey",
							},
						},
					},
				},
			}
			causes := ValidateVirtualMachineInstanceSpec(k8sfield.NewPath("fake"), &vmi.Spec, config)
			Expect(causes).To(HaveLen(1))
		})

		It("should reject a userpassword credential without a propagationMethod", func() {
			vmi.Spec.AccessCredentials = []v1.AccessCredential{
				{
					UserPassword: &v1.UserPasswordAccessCredential{
						Source: v1.UserPasswordAccessCredentialSource{
							Secret: &v1.AccessCredentialSecretSource{
								SecretName: "my-pkey",
							},
						},
					},
				},
			}
			causes := ValidateVirtualMachineInstanceSpec(k8sfield.NewPath("fake"), &vmi.Spec, config)
			Expect(causes).To(HaveLen(1))
		})
	})

	Context("with CPU features", func() {
		var vmi *v1.VirtualMachineInstance

		BeforeEach(func() {
			vmi = api.NewMinimalVMI("testvmi")
		})

		It("should accept valid CPU feature policies", func() {
			vmi.Spec.Domain.CPU = &v1.CPU{
				Features: []v1.CPUFeature{
					{
						Name: "lahf_lm",
					},
				},
			}

			for policy := range validCPUFeaturePolicies {
				vmi.Spec.Domain.CPU.Features[0].Policy = policy
				causes := ValidateVirtualMachineInstanceSpec(k8sfield.NewPath("fake"), &vmi.Spec, config)
				Expect(causes).To(BeEmpty())
			}
		})

		It("should reject invalid CPU feature policy", func() {
			vmi.Spec.Domain.CPU = &v1.CPU{
				Features: []v1.CPUFeature{
					{
						Name:   "lahf_lm",
						Policy: "invalid_policy",
					},
				},
			}
			causes := ValidateVirtualMachineInstanceSpec(k8sfield.NewPath("fake"), &vmi.Spec, config)
			Expect(causes).To(HaveLen(1))
		})
	})

	Context("with downwardmetrics virtio serial", func() {
		var vmi *v1.VirtualMachineInstance
		validate := func() []metav1.StatusCause {
			return validateDownwardMetrics(k8sfield.NewPath("fake"), &vmi.Spec, config)
		}

		BeforeEach(func() {
			vmi = api.NewMinimalVMI("testvmi")
			vmi.Spec.Domain.Devices.DownwardMetrics = &v1.DownwardMetrics{}
		})

		It("should accept a single virtio serial", func() {
			enableFeatureGates(featuregate.DownwardMetricsFeatureGate)
			causes := validate()
			Expect(causes).To(BeEmpty())
		})

		It("should reject if feature gate is not enabled", func() {
			causes := validate()
			Expect(causes).To(HaveLen(1))
			Expect(causes).To(ContainElement(metav1.StatusCause{Type: metav1.CauseTypeFieldValueInvalid,
				Field:   "fake.domain.devices.downwardMetrics",
				Message: "downwardMetrics virtio serial is not allowed: DownwardMetrics feature gate is not enabled"}))
		})
	})

	Context("with volume", func() {
		var vmi *v1.VirtualMachineInstance

		BeforeEach(func() {
			vmi = api.NewMinimalVMI("testvmi")
		})

		It("should accept a single downwardmetrics volume", func() {
			enableFeatureGates(featuregate.DownwardMetricsFeatureGate)

			vmi.Spec.Volumes = append(vmi.Spec.Volumes, v1.Volume{
				Name: "testDownwardMetrics",
				VolumeSource: v1.VolumeSource{
					DownwardMetrics: &v1.DownwardMetricsVolumeSource{},
				},
			})

			causes := validateVolumes(k8sfield.NewPath("fake"), vmi.Spec.Volumes, config)
			Expect(causes).To(BeEmpty())
		})

		It("should reject downwardMetrics volumes if the feature gate is not enabled", func() {
			vmi.Spec.Volumes = append(vmi.Spec.Volumes, v1.Volume{
				Name: "testDownwardMetrics",
				VolumeSource: v1.VolumeSource{
					DownwardMetrics: &v1.DownwardMetricsVolumeSource{},
				},
			})

			causes := validateVolumes(k8sfield.NewPath("fake"), vmi.Spec.Volumes, config)
			Expect(causes).To(HaveLen(1))
			Expect(causes[0].Message).To(ContainSubstring("downwardMetrics disks are not allowed: DownwardMetrics feature gate is not enabled."))
		})

		It("should reject downwardMetrics volumes if more than one exist", func() {
			enableFeatureGates(featuregate.DownwardMetricsFeatureGate)

			vmi.Spec.Volumes = append(vmi.Spec.Volumes,
				v1.Volume{
					Name: "testDownwardMetrics",
					VolumeSource: v1.VolumeSource{
						DownwardMetrics: &v1.DownwardMetricsVolumeSource{},
					},
				},
				v1.Volume{
					Name: "testDownwardMetrics1",
					VolumeSource: v1.VolumeSource{
						DownwardMetrics: &v1.DownwardMetricsVolumeSource{},
					},
				},
			)
			causes := validateVolumes(k8sfield.NewPath("fake"), vmi.Spec.Volumes, config)
			Expect(causes).To(HaveLen(1))
			Expect(causes[0].Message).To(ContainSubstring("fake must have max one downwardMetric volume set"))
		})

		It("should reject hostDisk volumes if the feature gate is not enabled", func() {
			vmi.Spec.Volumes = append(vmi.Spec.Volumes, v1.Volume{
				Name: "testHostDisk",
				VolumeSource: v1.VolumeSource{
					HostDisk: &v1.HostDisk{
						Type: v1.HostDiskExistsOrCreate,
						Path: "/hostdisktest.img",
					},
				},
			})

			causes := validateVolumes(k8sfield.NewPath("fake"), vmi.Spec.Volumes, config)
			Expect(causes).To(HaveLen(1))
		})

		It("should accept hostDisk volumes if the feature gate is enabled", func() {
			enableFeatureGates(featuregate.HostDiskGate)

			vmi.Spec.Volumes = append(vmi.Spec.Volumes, v1.Volume{
				Name: "testHostDisk",
				VolumeSource: v1.VolumeSource{
					HostDisk: &v1.HostDisk{
						Type: v1.HostDiskExistsOrCreate,
						Path: "/hostdisktest.img",
					},
				},
			})

			causes := validateVolumes(k8sfield.NewPath("fake"), vmi.Spec.Volumes, config)
			Expect(causes).To(BeEmpty())
		})

		It("should accept sysprep volumes", func() {
			vmi := api.NewMinimalVMI("fake-vmi")
			vmi.Spec.Volumes = append(vmi.Spec.Volumes, v1.Volume{
				Name: "sysprep-configmap-volume",
				VolumeSource: v1.VolumeSource{
					Sysprep: &v1.SysprepSource{
						ConfigMap: &k8sv1.LocalObjectReference{
							Name: "test-config",
						},
					},
				},
			})

			causes := validateVolumes(k8sfield.NewPath("fake"), vmi.Spec.Volumes, config)
			Expect(causes).To(BeEmpty())
		})

		It("should reject CloudInitNoCloud volume if either userData or networkData is missing", func() {
			vmi.Spec.Domain.Devices.Disks = append(vmi.Spec.Domain.Devices.Disks, v1.Disk{
				Name: "testdisk",
			})

			vmi.Spec.Volumes = append(vmi.Spec.Volumes, v1.Volume{
				Name: "testdisk",
				VolumeSource: v1.VolumeSource{
					CloudInitNoCloud: &v1.CloudInitNoCloudSource{},
				},
			})
			causes := validateVolumes(k8sfield.NewPath("fake"), vmi.Spec.Volumes, config)
			Expect(causes).To(HaveLen(1))
		})

		It("should accept CloudInitNoCloud volume if it has only a userData source", func() {
			vmi.Spec.Domain.Devices.Disks = append(vmi.Spec.Domain.Devices.Disks, v1.Disk{
				Name: "testdisk",
			})

			vmi.Spec.Volumes = append(vmi.Spec.Volumes, v1.Volume{
				Name: "testdisk",
				VolumeSource: v1.VolumeSource{
					CloudInitNoCloud: &v1.CloudInitNoCloudSource{UserData: " "},
				},
			})
			causes := validateVolumes(k8sfield.NewPath("fake"), vmi.Spec.Volumes, config)
			Expect(causes).To(BeEmpty())
		})

		It("should accept CloudInitNoCloud volume if it has only a networkData source", func() {
			vmi.Spec.Domain.Devices.Disks = append(vmi.Spec.Domain.Devices.Disks, v1.Disk{
				Name: "testdisk",
			})

			vmi.Spec.Volumes = append(vmi.Spec.Volumes, v1.Volume{
				Name: "testdisk",
				VolumeSource: v1.VolumeSource{
					CloudInitNoCloud: &v1.CloudInitNoCloudSource{NetworkData: " "},
				},
			})
			causes := validateVolumes(k8sfield.NewPath("fake"), vmi.Spec.Volumes, config)
			Expect(causes).To(BeEmpty())
		})

		It("should accept CloudInitNoCloud volume if it has both userData and networkData sources", func() {
			vmi.Spec.Domain.Devices.Disks = append(vmi.Spec.Domain.Devices.Disks, v1.Disk{
				Name: "testdisk",
			})

			vmi.Spec.Volumes = append(vmi.Spec.Volumes, v1.Volume{
				Name: "testdisk",
				VolumeSource: v1.VolumeSource{
					CloudInitNoCloud: &v1.CloudInitNoCloudSource{UserData: " ", NetworkData: " "},
				},
			})
			causes := validateVolumes(k8sfield.NewPath("fake"), vmi.Spec.Volumes, config)
			Expect(causes).To(BeEmpty())
		})

		It("should accept a single memoryDump volume without a matching disk", func() {
			vmi.Spec.Volumes = append(vmi.Spec.Volumes, v1.Volume{
				Name: "testMemoryDump",
				VolumeSource: v1.VolumeSource{
					MemoryDump: testutils.NewFakeMemoryDumpSource("testMemoryDump"),
				},
			})

			causes := validateVolumes(k8sfield.NewPath("fake"), vmi.Spec.Volumes, config)
			Expect(causes).To(BeEmpty())
		})

		It("should reject memoryDump volumes if more than one exist", func() {
			vmi.Spec.Volumes = append(vmi.Spec.Volumes,
				v1.Volume{
					Name: "testMemoryDump",
					VolumeSource: v1.VolumeSource{
						MemoryDump: testutils.NewFakeMemoryDumpSource("testMemoryDump"),
					},
				},
				v1.Volume{
					Name: "testMemoryDump2",
					VolumeSource: v1.VolumeSource{
						MemoryDump: testutils.NewFakeMemoryDumpSource("testMemoryDump2"),
					},
				},
			)
			causes := validateVolumes(k8sfield.NewPath("fake"), vmi.Spec.Volumes, config)
			Expect(causes).To(HaveLen(1))
			Expect(causes[0].Message).To(ContainSubstring("fake must have max one memory dump volume set"))
		})

	})

	Context("with bootloader", func() {
		var vmi *v1.VirtualMachineInstance

		BeforeEach(func() {
			vmi = api.NewMinimalVMI("testvmi")
		})

		It("should accept empty bootloader setting", func() {
			vmi.Spec.Subdomain = "testsubdomain"

			vmi.Spec.Domain.Firmware = &v1.Firmware{
				Bootloader: nil,
			}

			causes := ValidateVirtualMachineInstanceSpec(k8sfield.NewPath("fake"), &vmi.Spec, config)
			Expect(causes).To(BeEmpty())
		})

		It("should accept BIOS", func() {
			vmi.Spec.Subdomain = "testsubdomain"

			vmi.Spec.Domain.Firmware = &v1.Firmware{
				Bootloader: &v1.Bootloader{
					BIOS: &v1.BIOS{},
				},
			}

			causes := ValidateVirtualMachineInstanceSpec(k8sfield.NewPath("fake"), &vmi.Spec, config)
			Expect(causes).To(BeEmpty())
		})

		It("should accept EFI with SMM", func() {
			vmi.Spec.Subdomain = "testsubdomain"

			vmi.Spec.Domain.Features = &v1.Features{
				SMM: &v1.FeatureState{
					Enabled: pointer.P(true),
				},
			}
			vmi.Spec.Domain.Firmware = &v1.Firmware{
				Bootloader: &v1.Bootloader{
					EFI: &v1.EFI{},
				},
			}

			causes := ValidateVirtualMachineInstanceSpec(k8sfield.NewPath("fake"), &vmi.Spec, config)
			Expect(causes).To(BeEmpty())
		})

		It("should not accept EFI without SMM", func() {
			vmi.Spec.Subdomain = "testsubdomain"

			vmi.Spec.Domain.Firmware = &v1.Firmware{
				Bootloader: &v1.Bootloader{
					EFI: &v1.EFI{},
				},
			}

			causes := ValidateVirtualMachineInstanceSpec(k8sfield.NewPath("fake"), &vmi.Spec, config)
			Expect(causes).To(HaveLen(1))
		})

		It("should accept EFI without secureBoot and without SMM", func() {
			vmi.Spec.Subdomain = "testsubdomain"

			vmi.Spec.Domain.Firmware = &v1.Firmware{
				Bootloader: &v1.Bootloader{
					EFI: &v1.EFI{
						SecureBoot: pointer.P(false),
					},
				},
			}

			causes := ValidateVirtualMachineInstanceSpec(k8sfield.NewPath("fake"), &vmi.Spec, config)
			Expect(causes).To(BeEmpty())
		})

		It("should not accept BIOS and EFI together", func() {
			vmi.Spec.Subdomain = "testsubdomain"

			vmi.Spec.Domain.Features = &v1.Features{
				SMM: &v1.FeatureState{
					Enabled: pointer.P(true),
				},
			}
			vmi.Spec.Domain.Firmware = &v1.Firmware{
				Bootloader: &v1.Bootloader{
					EFI:  &v1.EFI{},
					BIOS: &v1.BIOS{},
				},
			}

			causes := ValidateVirtualMachineInstanceSpec(k8sfield.NewPath("fake"), &vmi.Spec, config)
			Expect(causes).To(HaveLen(1))
		})

	})

	Context("with verification for Arm64", func() {
		var vmi *v1.VirtualMachineInstance

		BeforeEach(func() {
			vmi = api.NewMinimalVMI("testvmi")
		})

		It("should reject BIOS bootloader", func() {
			vmi.Spec.Domain.Firmware = &v1.Firmware{
				Bootloader: &v1.Bootloader{
					BIOS: &v1.BIOS{},
				},
			}

			causes := webhooks.ValidateVirtualMachineInstanceArm64Setting(k8sfield.NewPath("fake"), &vmi.Spec)
			Expect(causes).To(HaveLen(1))
			Expect(causes[0].Field).To(Equal("fake.domain.firmware.bootloader.bios"))
			Expect(causes[0].Message).To(Equal("Arm64 does not support bios boot, please change to uefi boot"))
		})

		// When setting UEFI default bootloader, UEFI secure bootloader would be applied which is not supported on Arm64
		It("should reject UEFI default bootloader", func() {
			vmi.Spec.Domain.Firmware = &v1.Firmware{
				Bootloader: &v1.Bootloader{
					EFI: &v1.EFI{},
				},
			}

			causes := webhooks.ValidateVirtualMachineInstanceArm64Setting(k8sfield.NewPath("fake"), &vmi.Spec)
			Expect(causes).To(HaveLen(1))
			Expect(causes[0].Field).To(Equal("fake.domain.firmware.bootloader.efi.secureboot"))
			Expect(causes[0].Message).To(Equal("UEFI secure boot is currently not supported on aarch64 Arch"))
		})

		It("should reject UEFI secure bootloader", func() {
			vmi.Spec.Domain.Firmware = &v1.Firmware{
				Bootloader: &v1.Bootloader{
					EFI: &v1.EFI{
						SecureBoot: pointer.P(true),
					},
				},
			}

			causes := webhooks.ValidateVirtualMachineInstanceArm64Setting(k8sfield.NewPath("fake"), &vmi.Spec)
			Expect(causes).To(HaveLen(1))
			Expect(causes[0].Field).To(Equal("fake.domain.firmware.bootloader.efi.secureboot"))
			Expect(causes[0].Message).To(Equal("UEFI secure boot is currently not supported on aarch64 Arch"))
		})

		DescribeTable("should validate ACPI", func(acpi *v1.ACPI, volumes []v1.Volume, expectedLen int, expectedMessage string) {
			vmi.Spec.Domain.Firmware = &v1.Firmware{ACPI: acpi}
			vmi.Spec.Volumes = volumes
			causes := validateFirmwareACPI(k8sfield.NewPath("fake"), &vmi.Spec)
			Expect(causes).To(HaveLen(expectedLen))
			if expectedLen != 0 {
				Expect(causes[0].Message).To(ContainSubstring(expectedMessage))
			}
		},
			Entry("Not set is ok", nil, []v1.Volume{}, 0, ""),
			Entry("ACPI SLIC with Volume match is ok",
				&v1.ACPI{SlicNameRef: "slic"},
				[]v1.Volume{
					{
						Name: "slic",
						VolumeSource: v1.VolumeSource{
							Secret: &v1.SecretVolumeSource{SecretName: "secret-slic"},
						},
					},
				}, 0, ""),
			Entry("ACPI MSDM with Volume match is ok",
				&v1.ACPI{SlicNameRef: "msdm"},
				[]v1.Volume{
					{
						Name: "msdm",
						VolumeSource: v1.VolumeSource{
							Secret: &v1.SecretVolumeSource{SecretName: "secret-msdm"},
						},
					},
				}, 0, ""),
			Entry("ACPI SLIC without Volume match should fail",
				&v1.ACPI{SlicNameRef: "slic"},
				[]v1.Volume{}, 1, "does not have a matching Volume"),
			Entry("ACPI MSDM without Volume match should fail",
				&v1.ACPI{MsdmNameRef: "msdm"},
				[]v1.Volume{}, 1, "does not have a matching Volume"),
			Entry("ACPI SLIC with wrong Volume type should fail",
				&v1.ACPI{SlicNameRef: "slic"},
				[]v1.Volume{
					{
						Name: "slic",
						VolumeSource: v1.VolumeSource{
							ConfigMap: &v1.ConfigMapVolumeSource{
								LocalObjectReference: k8sv1.LocalObjectReference{Name: "configmap-slic"},
							},
						},
					},
				}, 1, "Volume of unsupported type"),
			Entry("ACPI MSDM with wrong Volume type should fail",
				&v1.ACPI{MsdmNameRef: "msdm"},
				[]v1.Volume{
					{
						Name: "msdm",
						VolumeSource: v1.VolumeSource{
							ConfigMap: &v1.ConfigMapVolumeSource{
								LocalObjectReference: k8sv1.LocalObjectReference{Name: "configmap-msdm"},
							},
						},
					},
				}, 1, "Volume of unsupported type"),
		)

		DescribeTable("validating cpu model with", func(model string, expectedLen int) {
			vmi.Spec.Domain.CPU = &v1.CPU{Model: model}

			causes := webhooks.ValidateVirtualMachineInstanceArm64Setting(k8sfield.NewPath("fake"), &vmi.Spec)
			Expect(causes).To(HaveLen(expectedLen))
			if expectedLen != 0 {
				Expect(causes[0].Field).To(Equal("fake.domain.cpu.model"))
				Expect(causes[0].Message).To(Equal(fmt.Sprintf("currently, %v is the only model supported on Arm64", v1.CPUModeHostPassthrough)))
			}
		},
			Entry("host-model should get rejected with arm64", "host-model", 1),
			Entry("named model should get rejected with arm64", "Cooperlake", 1),
			Entry("host-passthrough should be accepted with arm64", "host-passthrough", 0),
			Entry("empty model should be accepted with arm64", "", 0),
		)

		It("should reject setting sound device", func() {
			vmi.Spec.Domain.Devices.Sound = &v1.SoundDevice{
				Name:  "test-audio-device",
				Model: "ich9",
			}
			causes := webhooks.ValidateVirtualMachineInstanceArm64Setting(k8sfield.NewPath("fake"), &vmi.Spec)
			Expect(causes).To(HaveLen(1))
			Expect(causes[0].Field).To(Equal("fake.domain.devices.sound"))
			Expect(causes[0].Message).To(Equal("Arm64 not support sound device"))
		})
	})

	Context("with realtime", func() {
		var vmi *v1.VirtualMachineInstance

		BeforeEach(func() {
			vmi = api.NewMinimalVMI("testvmi")
			vmi.Spec.Domain.CPU = &v1.CPU{Realtime: &v1.Realtime{}, Cores: 4}
		})

		It("should reject the realtime knob without DedicatedCPUPlacement", func() {
			vmi.Spec.Domain.Memory = &v1.Memory{Hugepages: &v1.Hugepages{PageSize: "2Mi"}}
			vmi.Spec.Domain.CPU.NUMA = &v1.NUMA{GuestMappingPassthrough: &v1.NUMAGuestMappingPassthrough{}}
			causes := ValidateVirtualMachineInstanceSpec(k8sfield.NewPath("fake"), &vmi.Spec, config)
			Expect(causes).To(ContainElement(metav1.StatusCause{Type: metav1.CauseTypeFieldValueRequired, Field: "fake.domain.cpu.dedicatedCpuPlacement", Message: "fake.domain.cpu.dedicatedCpuPlacement must be set to true when fake.domain.cpu.realtime is used"}))
		})

		It("should reject the realtime knob when NUMA Guest Mapping Passthrough is not defined", func() {
			vmi.Spec.Domain.CPU.DedicatedCPUPlacement = true
			vmi.Spec.Domain.CPU.NUMA = &v1.NUMA{}
			causes := ValidateVirtualMachineInstanceSpec(k8sfield.NewPath("fake"), &vmi.Spec, config)
			Expect(causes).To(ContainElement(metav1.StatusCause{Type: metav1.CauseTypeFieldValueRequired, Field: "fake.domain.cpu.numa.guestMappingPassthrough", Message: "fake.domain.cpu.numa.guestMappingPassthrough must be defined when fake.domain.cpu.realtime is used"}))
		})

		It("should reject the realtime knob when NUMA is nil", func() {
			vmi.Spec.Domain.CPU.DedicatedCPUPlacement = true
			vmi.Spec.Domain.CPU.NUMA = nil
			causes := ValidateVirtualMachineInstanceSpec(k8sfield.NewPath("fake"), &vmi.Spec, config)
			Expect(causes).To(ContainElement(metav1.StatusCause{Type: metav1.CauseTypeFieldValueRequired, Field: "fake.domain.cpu.numa.guestMappingPassthrough", Message: "fake.domain.cpu.numa.guestMappingPassthrough must be defined when fake.domain.cpu.realtime is used"}))
		})
	})

	Context("with AMD SEV LaunchSecurity", func() {
		var vmi *v1.VirtualMachineInstance

		BeforeEach(func() {
			vmi = api.NewMinimalVMI("testvmi")
			vmi.Spec.Domain.LaunchSecurity = &v1.LaunchSecurity{
				SEV: &v1.SEV{},
			}
			vmi.Spec.Domain.Firmware = &v1.Firmware{
				Bootloader: &v1.Bootloader{
					EFI: &v1.EFI{
						SecureBoot: pointer.P(false),
					},
				},
			}
			vmi.Spec.Architecture = "amd64"
			enableFeatureGates(featuregate.MultiArchitecture, featuregate.WorkloadEncryptionSEV)
		})

		It("should accept when the feature gate is enabled and OVMF is configured", func() {
			causes := ValidateVirtualMachineInstanceSpec(k8sfield.NewPath("fake"), &vmi.Spec, config)
			Expect(causes).To(BeEmpty())
		})

		It("should reject when the feature gate is disabled", func() {
			enableFeatureGates(featuregate.MultiArchitecture)
			causes := ValidateVirtualMachineInstanceSpec(k8sfield.NewPath("fake"), &vmi.Spec, config)
			Expect(causes).To(HaveLen(1))
			Expect(causes[0].Message).To(ContainSubstring(fmt.Sprintf("%s feature gate is not enabled", featuregate.WorkloadEncryptionSEV)))
		})

		It("should reject when UEFI is not configured", func() {
			vmi.Spec.Domain.Firmware.Bootloader.EFI = nil
			causes := ValidateVirtualMachineInstanceSpec(k8sfield.NewPath("fake"), &vmi.Spec, config)
			Expect(causes).To(HaveLen(1))
			Expect(causes[0].Message).To(ContainSubstring("SEV requires OVMF"))
			vmi.Spec.Domain.Firmware.Bootloader = nil
			causes = ValidateVirtualMachineInstanceSpec(k8sfield.NewPath("fake"), &vmi.Spec, config)
			Expect(causes).To(HaveLen(1))
			Expect(causes[0].Message).To(ContainSubstring("SEV requires OVMF"))
			vmi.Spec.Domain.Firmware = nil
			causes = ValidateVirtualMachineInstanceSpec(k8sfield.NewPath("fake"), &vmi.Spec, config)
			Expect(causes).To(HaveLen(1))
			Expect(causes[0].Message).To(ContainSubstring("SEV requires OVMF"))
		})

		It("should reject when SecureBoot is enabled", func() {
			vmi.Spec.Domain.Features = &v1.Features{
				SMM: &v1.FeatureState{
					Enabled: pointer.P(true),
				},
			}
			vmi.Spec.Domain.Firmware.Bootloader.EFI.SecureBoot = pointer.P(true)
			causes := ValidateVirtualMachineInstanceSpec(k8sfield.NewPath("fake"), &vmi.Spec, config)
			Expect(causes).To(HaveLen(1))
			Expect(causes[0].Message).To(ContainSubstring("SEV does not work along with SecureBoot"))
			vmi.Spec.Domain.Firmware.Bootloader.EFI.SecureBoot = nil
			causes = ValidateVirtualMachineInstanceSpec(k8sfield.NewPath("fake"), &vmi.Spec, config)
			Expect(causes).To(HaveLen(1))
			Expect(causes[0].Message).To(ContainSubstring("SEV does not work along with SecureBoot"))
		})

		It("should reject when there are bootable NICs", func() {
			vmi.Spec.Networks = []v1.Network{*v1.DefaultPodNetwork()}
			bootOrder := uint(1)
			vmi.Spec.Domain.Devices.Interfaces = []v1.Interface{
				{Name: vmi.Spec.Networks[0].Name, BootOrder: &bootOrder},
			}
			causes := ValidateVirtualMachineInstanceSpec(k8sfield.NewPath("fake"), &vmi.Spec, config)
			Expect(causes).To(HaveLen(len(vmi.Spec.Domain.Devices.Interfaces)))
		})

		It("should accept SEV attestation with start strategy 'Paused'", func() {
			startStrategy := v1.StartStrategyPaused
			vmi.Spec.Domain.LaunchSecurity.SEV.Attestation = &v1.SEVAttestation{}
			vmi.Spec.StartStrategy = &startStrategy
			causes := ValidateVirtualMachineInstanceSpec(k8sfield.NewPath("fake"), &vmi.Spec, config)
			Expect(causes).To(BeEmpty())
		})

		It("should reject SEV attestation without start strategy 'Paused'", func() {
			vmi.Spec.Domain.LaunchSecurity.SEV.Attestation = &v1.SEVAttestation{}
			causes := ValidateVirtualMachineInstanceSpec(k8sfield.NewPath("fake"), &vmi.Spec, config)
			Expect(causes).To(HaveLen(1))
			Expect(causes[0].Field).To(ContainSubstring("launchSecurity"))
		})

		Context("with AMD SEV-SNP LaunchSecurity", func() {
			BeforeEach(func() {
				vmi.Spec.Domain.LaunchSecurity = &v1.LaunchSecurity{
					SNP: &v1.SEVSNP{},
				}
			})

			It("should accept when the feature gate is enabled and OVMF is configured", func() {
				causes := ValidateVirtualMachineInstanceSpec(k8sfield.NewPath("fake"), &vmi.Spec, config)
				Expect(causes).To(BeEmpty())
			})

			It("should reject when both SEV and SNP are configured", func() {
				vmi.Spec.Domain.LaunchSecurity.SEV = &v1.SEV{}
				causes := ValidateVirtualMachineInstanceSpec(k8sfield.NewPath("fake"), &vmi.Spec, config)
				Expect(causes).To(HaveLen(1))
				Expect(causes[0].Type).To(Equal(metav1.CauseTypeForbidden))
				Expect(causes[0].Message).To(ContainSubstring("One and only one launchSecurity type can be set"))
			})

			It("should reject when the feature gate is disabled", func() {
				enableFeatureGates(featuregate.MultiArchitecture)
				causes := ValidateVirtualMachineInstanceSpec(k8sfield.NewPath("fake"), &vmi.Spec, config)
				Expect(causes).To(HaveLen(1))
				Expect(causes[0].Message).To(ContainSubstring(fmt.Sprintf("%s feature gate is not enabled", featuregate.WorkloadEncryptionSEV)))
			})

			It("should reject when persistent EFI variables are enabled", func() {
				vmi.Spec.Domain.Firmware.Bootloader.EFI.Persistent = pointer.P(true)
				causes := ValidateVirtualMachineInstanceSpec(k8sfield.NewPath("fake"), &vmi.Spec, config)
				Expect(causes).To(HaveLen(1))
				Expect(causes[0].Type).To(Equal(metav1.CauseTypeFieldValueInvalid))
				Expect(causes[0].Message).To(ContainSubstring("SNP does not work along with Persistent EFI variables"))
				Expect(causes[0].Field).To(Equal("fake.launchSecurity"))
			})

			It("should accept when persistent EFI variables are disabled", func() {
				vmi.Spec.Domain.Firmware.Bootloader.EFI.Persistent = pointer.P(false)
				causes := ValidateVirtualMachineInstanceSpec(k8sfield.NewPath("fake"), &vmi.Spec, config)
				Expect(causes).To(BeEmpty())
			})

			It("should accept when persistent EFI variables are not specified", func() {
				// persistent field is nil by default
				causes := ValidateVirtualMachineInstanceSpec(k8sfield.NewPath("fake"), &vmi.Spec, config)
				Expect(causes).To(BeEmpty())
			})
		})
	})

	Context("with Secure Execution LaunchSecurity", func() {
		var vmi *v1.VirtualMachineInstance

		BeforeEach(func() {
			vmi = api.NewMinimalVMI("testvmi")
			vmi.Spec.Domain.LaunchSecurity = &v1.LaunchSecurity{}
			vmi.Spec.Architecture = "s390x"
		})

		It("should accept when the feature gate is enabled", func() {
			enableFeatureGates(featuregate.MultiArchitecture, featuregate.SecureExecution)
			causes := ValidateVirtualMachineInstanceSpec(k8sfield.NewPath("fake"), &vmi.Spec, config)
			Expect(causes).To(BeEmpty())
		})

		It("should reject when the feature gate is disabled", func() {
			enableFeatureGates(featuregate.MultiArchitecture)

			causes := ValidateVirtualMachineInstanceSpec(k8sfield.NewPath("fake"), &vmi.Spec, config)
			Expect(causes).To(HaveLen(1))
			Expect(causes[0].Message).To(ContainSubstring(fmt.Sprintf("%s feature gate is not enabled", featuregate.SecureExecution)))
		})
	})

	Context("with Intel TDX LaunchSecurity", func() {
		var vmi *v1.VirtualMachineInstance

		BeforeEach(func() {
			vmi = api.NewMinimalVMI("testvmi")
			vmi.Spec.Domain.LaunchSecurity = &v1.LaunchSecurity{
				TDX: &v1.TDX{},
			}
			vmi.Spec.Domain.Firmware = &v1.Firmware{
				Bootloader: &v1.Bootloader{
					EFI: &v1.EFI{
						SecureBoot: pointer.P(false),
					},
				},
			}
<<<<<<< HEAD
			enableFeatureGates(featuregate.WorkloadEncryptionTDX)
=======
			vmi.Spec.Architecture = "amd64"
			enableFeatureGates(featuregate.MultiArchitecture, featuregate.WorkloadEncryptionTDX)
		})

		It("should reject when SMM is enabled", func() {
			vmi.Spec.Domain.Features = &v1.Features{
				SMM: &v1.FeatureState{
					Enabled: pointer.P(true),
				},
			}
			causes := ValidateVirtualMachineInstanceSpec(k8sfield.NewPath("fake"), &vmi.Spec, config)
			Expect(causes).To(HaveLen(1))
			Expect(causes[0].Message).To(ContainSubstring("TDX does not work along with SMM"))
>>>>>>> b8d3dc37
		})

		It("should reject when SEV is set", func() {
			vmi.Spec.Domain.LaunchSecurity.SEV = &v1.SEV{}
			causes := ValidateVirtualMachineInstanceSpec(k8sfield.NewPath("fake"), &vmi.Spec, config)
			Expect(causes).To(HaveLen(1))
<<<<<<< HEAD
			Expect(causes[0].Message).To(ContainSubstring("One and only one launchSecurity type should be set"))
=======
			Expect(causes[0].Message).To(ContainSubstring("One and only one launchSecurity type can be set"))
		})

		It("should reject when SNP is set", func() {
			vmi.Spec.Domain.LaunchSecurity.SNP = &v1.SEVSNP{}
			causes := ValidateVirtualMachineInstanceSpec(k8sfield.NewPath("fake"), &vmi.Spec, config)
			Expect(causes).To(HaveLen(1))
			Expect(causes[0].Message).To(ContainSubstring("One and only one launchSecurity type can be set"))
>>>>>>> b8d3dc37
		})

		It("should accept when the feature gate is enabled and OVMF is configured", func() {
			causes := ValidateVirtualMachineInstanceSpec(k8sfield.NewPath("fake"), &vmi.Spec, config)
			Expect(causes).To(BeEmpty())
		})

		It("should reject when the feature gate is disabled", func() {
<<<<<<< HEAD
			disableFeatureGates()
=======
			enableFeatureGates(featuregate.MultiArchitecture)
>>>>>>> b8d3dc37
			causes := ValidateVirtualMachineInstanceSpec(k8sfield.NewPath("fake"), &vmi.Spec, config)
			Expect(causes).To(HaveLen(1))
			Expect(causes[0].Message).To(ContainSubstring(fmt.Sprintf("%s feature gate is not enabled", featuregate.WorkloadEncryptionTDX)))
		})

		It("should reject when UEFI is not configured", func() {
			vmi.Spec.Domain.Firmware.Bootloader.EFI = nil
			causes := ValidateVirtualMachineInstanceSpec(k8sfield.NewPath("fake"), &vmi.Spec, config)
			Expect(causes).To(HaveLen(1))
			Expect(causes[0].Message).To(ContainSubstring("TDX requires OVMF"))
			vmi.Spec.Domain.Firmware.Bootloader = nil
			causes = ValidateVirtualMachineInstanceSpec(k8sfield.NewPath("fake"), &vmi.Spec, config)
			Expect(causes).To(HaveLen(1))
			Expect(causes[0].Message).To(ContainSubstring("TDX requires OVMF"))
			vmi.Spec.Domain.Firmware = nil
			causes = ValidateVirtualMachineInstanceSpec(k8sfield.NewPath("fake"), &vmi.Spec, config)
			Expect(causes).To(HaveLen(1))
			Expect(causes[0].Message).To(ContainSubstring("TDX requires OVMF"))
		})

		It("should reject when there are bootable NICs", func() {
			vmi.Spec.Networks = []v1.Network{*v1.DefaultPodNetwork()}
			bootOrder := uint(1)
			vmi.Spec.Domain.Devices.Interfaces = []v1.Interface{
				{Name: vmi.Spec.Networks[0].Name, BootOrder: &bootOrder},
			}
			causes := ValidateVirtualMachineInstanceSpec(k8sfield.NewPath("fake"), &vmi.Spec, config)
			Expect(causes).To(HaveLen(len(vmi.Spec.Domain.Devices.Interfaces)))
		})
<<<<<<< HEAD
=======

		It("should reject when persistent EFI variables are enabled", func() {
			vmi.Spec.Domain.Firmware.Bootloader.EFI.Persistent = pointer.P(true)
			causes := ValidateVirtualMachineInstanceSpec(k8sfield.NewPath("fake"), &vmi.Spec, config)
			Expect(causes).To(HaveLen(1))
			Expect(causes[0].Type).To(Equal(metav1.CauseTypeFieldValueInvalid))
			Expect(causes[0].Message).To(ContainSubstring("TDX does not work along with Persistent EFI variables"))
			Expect(causes[0].Field).To(Equal("fake.launchSecurity"))
		})

		It("should accept when persistent EFI variables are disabled", func() {
			vmi.Spec.Domain.Firmware.Bootloader.EFI.Persistent = pointer.P(false)
			causes := ValidateVirtualMachineInstanceSpec(k8sfield.NewPath("fake"), &vmi.Spec, config)
			Expect(causes).To(BeEmpty())
		})

		It("should accept when persistent EFI variables are not specified", func() {
			causes := ValidateVirtualMachineInstanceSpec(k8sfield.NewPath("fake"), &vmi.Spec, config)
			Expect(causes).To(BeEmpty())
		})
>>>>>>> b8d3dc37
	})

	Context("with vsocks defined", func() {
		var vmi *v1.VirtualMachineInstance

		BeforeEach(func() {
			vmi = api.NewMinimalVMI("testvmi")
			enableFeatureGates(featuregate.VSOCKGate)
		})

		Context("feature gate enabled", func() {
			It("should accept vmi with no vsocks defined", func() {
				causes := ValidateVirtualMachineInstanceSpec(k8sfield.NewPath("fake"), &vmi.Spec, config)
				Expect(causes).To(BeEmpty())
			})

			It("should accept vmi with vsocks defined", func() {
				vmi.Spec.Domain.Devices.AutoattachVSOCK = pointer.P(true)
				causes := ValidateVirtualMachineInstanceSpec(k8sfield.NewPath("fake"), &vmi.Spec, config)
				Expect(causes).To(BeEmpty())
			})
		})

		Context("feature gate disabled", func() {
			It("should reject when the feature gate is disabled", func() {
				disableFeatureGates()
				vmi.Spec.Domain.Devices.AutoattachVSOCK = pointer.P(true)
				causes := ValidateVirtualMachineInstanceSpec(k8sfield.NewPath("fake"), &vmi.Spec, config)
				Expect(causes).To(HaveLen(1))
				Expect(causes[0].Message).To(ContainSubstring(fmt.Sprintf("%s feature gate is not enabled", featuregate.VSOCKGate)))
			})
		})
	})

	Context("with affinity checks", func() {
		var vmi *v1.VirtualMachineInstance
		BeforeEach(func() {
			vmi = api.NewMinimalVMI("testvmi")
			vmi.Spec.Architecture = runtime.GOARCH
			vmi.Spec.Affinity = &k8sv1.Affinity{}
		})

		It("Allow to create when spec.affinity set to nil", func() {
			vmi.Spec.Affinity = nil

			ar, err := newAdmissionReviewForVMICreation(vmi)
			Expect(err).ToNot(HaveOccurred())

			resp := vmiCreateAdmitter.Admit(context.Background(), ar)
			Expect(resp.Allowed).To(BeTrue())
		})

		It("(PodAffinity) Allowed PreferredDuringSchedulingIgnoredDuringExecution and RequiredDuringSchedulingIgnoredDuringExecution both are not set", func() {
			vmi.Spec.Affinity.PodAffinity = &k8sv1.PodAffinity{
				PreferredDuringSchedulingIgnoredDuringExecution: nil,
				RequiredDuringSchedulingIgnoredDuringExecution:  nil,
			}

			ar, err := newAdmissionReviewForVMICreation(vmi)
			Expect(err).ToNot(HaveOccurred())

			resp := vmiCreateAdmitter.Admit(context.Background(), ar)
			Expect(resp.Allowed).To(BeTrue())
		})

		It("(PodAffinity) Should reject when validation failed due to TopologyKey is set to empty", func() {
			vmi.Spec.Affinity.PodAffinity = &k8sv1.PodAffinity{
				RequiredDuringSchedulingIgnoredDuringExecution: []k8sv1.PodAffinityTerm{
					{
						LabelSelector: &metav1.LabelSelector{
							MatchExpressions: []metav1.LabelSelectorRequirement{
								{
									Key:      "key1",
									Operator: metav1.LabelSelectorOpExists,
								},
							},
						},
						TopologyKey: "",
					},
				},
			}

			ar, err := newAdmissionReviewForVMICreation(vmi)
			Expect(err).ToNot(HaveOccurred())

			resp := vmiCreateAdmitter.Admit(context.Background(), ar)
			Expect(resp.Allowed).To(BeFalse())
			Expect(resp.Result.Details.Causes).To(HaveLen(3))
			Expect(resp.Result.Details.Causes[0].Field).To(Equal("spec.podAffinity.requiredDuringSchedulingIgnoredDuringExecution[0].topologyKey"))
			Expect(resp.Result.Details.Causes[0].Message).To(Equal("spec.podAffinity.requiredDuringSchedulingIgnoredDuringExecution[0].topologyKey: Required value: can not be empty"))
			Expect(resp.Result.Details.Causes[1].Field).To(Equal("spec.podAffinity.requiredDuringSchedulingIgnoredDuringExecution[0].topologyKey"))
			Expect(resp.Result.Details.Causes[1].Message).To(Equal("spec.podAffinity.requiredDuringSchedulingIgnoredDuringExecution[0].topologyKey: Invalid value: \"\": name part must be non-empty"))
			Expect(resp.Result.Details.Causes[2].Field).To(Equal("spec.podAffinity.requiredDuringSchedulingIgnoredDuringExecution[0].topologyKey"))
			Expect(resp.Result.Details.Causes[2].Message).To(Equal("spec.podAffinity.requiredDuringSchedulingIgnoredDuringExecution[0].topologyKey: Invalid value: \"\": name part must consist of alphanumeric characters, '-', '_' or '.', and must start and end with an alphanumeric character (e.g. 'MyName',  or 'my.name',  or '123-abc', regex used for validation is '([A-Za-z0-9][-A-Za-z0-9_.]*)?[A-Za-z0-9]')"))
		})

		It("(PodAffinity) Should reject when validation failed due to first element of Values slice is set to empty as well as TopologyKey", func() {
			vmi.Spec.Affinity.PodAffinity = &k8sv1.PodAffinity{
				RequiredDuringSchedulingIgnoredDuringExecution: []k8sv1.PodAffinityTerm{
					{
						LabelSelector: &metav1.LabelSelector{
							MatchExpressions: []metav1.LabelSelectorRequirement{
								{
									Key:      "key1",
									Operator: metav1.LabelSelectorOpIn,
									Values:   []string{""},
								},
							},
						},
						TopologyKey: "",
					},
				},
			}

			ar, err := newAdmissionReviewForVMICreation(vmi)
			Expect(err).ToNot(HaveOccurred())

			resp := vmiCreateAdmitter.Admit(context.Background(), ar)
			Expect(resp.Allowed).To(BeFalse())
			Expect(resp.Result.Details.Causes).To(HaveLen(3))
			Expect(resp.Result.Details.Causes[0].Field).To(Equal("spec.podAffinity.requiredDuringSchedulingIgnoredDuringExecution[0].topologyKey"))
			Expect(resp.Result.Details.Causes[0].Message).To(Equal("spec.podAffinity.requiredDuringSchedulingIgnoredDuringExecution[0].topologyKey: Required value: can not be empty"))
			Expect(resp.Result.Details.Causes[1].Field).To(Equal("spec.podAffinity.requiredDuringSchedulingIgnoredDuringExecution[0].topologyKey"))
			Expect(resp.Result.Details.Causes[1].Message).To(Equal("spec.podAffinity.requiredDuringSchedulingIgnoredDuringExecution[0].topologyKey: Invalid value: \"\": name part must be non-empty"))
			Expect(resp.Result.Details.Causes[2].Field).To(Equal("spec.podAffinity.requiredDuringSchedulingIgnoredDuringExecution[0].topologyKey"))
			Expect(resp.Result.Details.Causes[2].Message).To(Equal("spec.podAffinity.requiredDuringSchedulingIgnoredDuringExecution[0].topologyKey: Invalid value: \"\": name part must consist of alphanumeric characters, '-', '_' or '.', and must start and end with an alphanumeric character (e.g. 'MyName',  or 'my.name',  or '123-abc', regex used for validation is '([A-Za-z0-9][-A-Za-z0-9_.]*)?[A-Za-z0-9]')"))
		})

		It("(PodAffinity) Should reject when validation failed due to values of MatchExpressions is set to empty and TopologyKey value is not valid", func() {
			vmi.Spec.Affinity.PodAffinity = &k8sv1.PodAffinity{
				RequiredDuringSchedulingIgnoredDuringExecution: []k8sv1.PodAffinityTerm{
					{
						LabelSelector: &metav1.LabelSelector{
							MatchExpressions: []metav1.LabelSelectorRequirement{
								{
									Key:      "key1",
									Operator: metav1.LabelSelectorOpIn,
									Values:   nil,
								},
							},
						},
						TopologyKey: "hostname=host1",
					},
				},
			}

			ar, err := newAdmissionReviewForVMICreation(vmi)
			Expect(err).ToNot(HaveOccurred())

			resp := vmiCreateAdmitter.Admit(context.Background(), ar)
			Expect(resp.Allowed).To(BeFalse())
			Expect(resp.Result.Details.Causes).To(HaveLen(2))
			Expect(resp.Result.Details.Causes[0].Field).To(Equal("spec.podAffinity.requiredDuringSchedulingIgnoredDuringExecution[0].labelSelector.matchExpressions[0].values"))
			Expect(resp.Result.Details.Causes[0].Message).To(Equal("spec.podAffinity.requiredDuringSchedulingIgnoredDuringExecution[0].labelSelector.matchExpressions[0].values: Required value: must be specified when `operator` is 'In' or 'NotIn'"))
			Expect(resp.Result.Details.Causes[1].Field).To(Equal("spec.podAffinity.requiredDuringSchedulingIgnoredDuringExecution[0].topologyKey"))
			Expect(resp.Result.Details.Causes[1].Message).To(Equal("spec.podAffinity.requiredDuringSchedulingIgnoredDuringExecution[0].topologyKey: Invalid value: \"hostname=host1\": name part must consist of alphanumeric characters, '-', '_' or '.', and must start and end with an alphanumeric character (e.g. 'MyName',  or 'my.name',  or '123-abc', regex used for validation is '([A-Za-z0-9][-A-Za-z0-9_.]*)?[A-Za-z0-9]')"))
		})

		It("(PodAffinity) Should reject when validation failed due to values of MatchExpressions and TopologyKey are both set to empty", func() {
			vmi.Spec.Affinity.PodAffinity = &k8sv1.PodAffinity{
				RequiredDuringSchedulingIgnoredDuringExecution: []k8sv1.PodAffinityTerm{
					{
						LabelSelector: &metav1.LabelSelector{
							MatchExpressions: []metav1.LabelSelectorRequirement{
								{
									Key:      "key1",
									Operator: metav1.LabelSelectorOpIn,
									Values:   nil,
								},
							},
						},
						TopologyKey: "",
					},
				},
			}

			ar, err := newAdmissionReviewForVMICreation(vmi)
			Expect(err).ToNot(HaveOccurred())

			resp := vmiCreateAdmitter.Admit(context.Background(), ar)
			Expect(resp.Allowed).To(BeFalse())
			Expect(resp.Result.Details.Causes).To(HaveLen(4))
			Expect(resp.Result.Details.Causes[0].Field).To(Equal("spec.podAffinity.requiredDuringSchedulingIgnoredDuringExecution[0].labelSelector.matchExpressions[0].values"))
			Expect(resp.Result.Details.Causes[0].Message).To(Equal("spec.podAffinity.requiredDuringSchedulingIgnoredDuringExecution[0].labelSelector.matchExpressions[0].values: Required value: must be specified when `operator` is 'In' or 'NotIn'"))
			Expect(resp.Result.Details.Causes[1].Field).To(Equal("spec.podAffinity.requiredDuringSchedulingIgnoredDuringExecution[0].topologyKey"))
			Expect(resp.Result.Details.Causes[1].Message).To(Equal("spec.podAffinity.requiredDuringSchedulingIgnoredDuringExecution[0].topologyKey: Required value: can not be empty"))
			Expect(resp.Result.Details.Causes[2].Field).To(Equal("spec.podAffinity.requiredDuringSchedulingIgnoredDuringExecution[0].topologyKey"))
			Expect(resp.Result.Details.Causes[2].Message).To(Equal("spec.podAffinity.requiredDuringSchedulingIgnoredDuringExecution[0].topologyKey: Invalid value: \"\": name part must be non-empty"))
			Expect(resp.Result.Details.Causes[3].Field).To(Equal("spec.podAffinity.requiredDuringSchedulingIgnoredDuringExecution[0].topologyKey"))
			Expect(resp.Result.Details.Causes[3].Message).To(Equal("spec.podAffinity.requiredDuringSchedulingIgnoredDuringExecution[0].topologyKey: Invalid value: \"\": name part must consist of alphanumeric characters, '-', '_' or '.', and must start and end with an alphanumeric character (e.g. 'MyName',  or 'my.name',  or '123-abc', regex used for validation is '([A-Za-z0-9][-A-Za-z0-9_.]*)?[A-Za-z0-9]')"))
		})

		It("(PodAffinity) Should reject when affinity.PodAffinity validation failed due to value of weight is not valid", func() {
			vmi.Spec.Affinity.PodAffinity = &k8sv1.PodAffinity{
				PreferredDuringSchedulingIgnoredDuringExecution: []k8sv1.WeightedPodAffinityTerm{
					{
						Weight: 255,
						PodAffinityTerm: k8sv1.PodAffinityTerm{
							LabelSelector: nil,
							TopologyKey:   "test",
						},
					},
				},
			}

			ar, err := newAdmissionReviewForVMICreation(vmi)
			Expect(err).ToNot(HaveOccurred())

			resp := vmiCreateAdmitter.Admit(context.Background(), ar)
			Expect(resp.Allowed).To(BeFalse())
			Expect(resp.Result.Details.Causes).To(HaveLen(1))
			Expect(resp.Result.Details.Causes[0].Field).To(Equal("spec.podAffinity.preferredDuringSchedulingIgnoredDuringExecution[0].weight"))
			Expect(resp.Result.Details.Causes[0].Message).To(Equal("spec.podAffinity.preferredDuringSchedulingIgnoredDuringExecution[0].weight: Invalid value: 255: must be in the range 1-100"))
		})

		It("(PodAntiAffinity) Allowed both RequiredDuringSchedulingIgnoredDuringExecution and PreferredDuringSchedulingIgnoredDuringExecution are set to empty", func() {
			vmi.Spec.Affinity.PodAntiAffinity = &k8sv1.PodAntiAffinity{
				PreferredDuringSchedulingIgnoredDuringExecution: nil,
				RequiredDuringSchedulingIgnoredDuringExecution:  nil,
			}

			ar, err := newAdmissionReviewForVMICreation(vmi)
			Expect(err).ToNot(HaveOccurred())

			resp := vmiCreateAdmitter.Admit(context.Background(), ar)
			Expect(resp.Allowed).To(BeTrue())
		})

		It("(PodAntiAffinity) Should reject when scheduler validation failed due to TopologyKey is empty", func() {
			vmi.Spec.Affinity.PodAntiAffinity = &k8sv1.PodAntiAffinity{
				RequiredDuringSchedulingIgnoredDuringExecution: []k8sv1.PodAffinityTerm{
					{
						LabelSelector: &metav1.LabelSelector{
							MatchExpressions: []metav1.LabelSelectorRequirement{
								{
									Key:      "key1",
									Operator: metav1.LabelSelectorOpIn,
									Values:   []string{""},
								},
							},
						},
						TopologyKey: "",
					},
				},
			}

			ar, err := newAdmissionReviewForVMICreation(vmi)
			Expect(err).ToNot(HaveOccurred())

			resp := vmiCreateAdmitter.Admit(context.Background(), ar)
			Expect(resp.Allowed).To(BeFalse())
			Expect(resp.Result.Details.Causes).To(HaveLen(3))
			Expect(resp.Result.Details.Causes[0].Field).To(Equal("spec.podAntiAffinity.requiredDuringSchedulingIgnoredDuringExecution[0].topologyKey"))
			Expect(resp.Result.Details.Causes[0].Message).To(Equal("spec.podAntiAffinity.requiredDuringSchedulingIgnoredDuringExecution[0].topologyKey: Required value: can not be empty"))
			Expect(resp.Result.Details.Causes[1].Field).To(Equal("spec.podAntiAffinity.requiredDuringSchedulingIgnoredDuringExecution[0].topologyKey"))
			Expect(resp.Result.Details.Causes[1].Message).To(Equal("spec.podAntiAffinity.requiredDuringSchedulingIgnoredDuringExecution[0].topologyKey: Invalid value: \"\": name part must be non-empty"))
			Expect(resp.Result.Details.Causes[2].Field).To(Equal("spec.podAntiAffinity.requiredDuringSchedulingIgnoredDuringExecution[0].topologyKey"))
			Expect(resp.Result.Details.Causes[2].Message).To(Equal("spec.podAntiAffinity.requiredDuringSchedulingIgnoredDuringExecution[0].topologyKey: Invalid value: \"\": name part must consist of alphanumeric characters, '-', '_' or '.', and must start and end with an alphanumeric character (e.g. 'MyName',  or 'my.name',  or '123-abc', regex used for validation is '([A-Za-z0-9][-A-Za-z0-9_.]*)?[A-Za-z0-9]')"))
		})

		It("(PodAntiAffinity) Should be ok with only PreferredDuringSchedulingIgnoredDuringExecution set with proper values", func() {
			vmi.Spec.Affinity.PodAntiAffinity = &k8sv1.PodAntiAffinity{
				PreferredDuringSchedulingIgnoredDuringExecution: []k8sv1.WeightedPodAffinityTerm{
					{
						Weight: 86,
						PodAffinityTerm: k8sv1.PodAffinityTerm{
							LabelSelector: &metav1.LabelSelector{
								MatchExpressions: []metav1.LabelSelectorRequirement{
									{
										Key:      "key1",
										Operator: metav1.LabelSelectorOpIn,
										Values:   []string{"a"},
									},
								},
							},
							TopologyKey: "test",
						},
					},
				},
			}

			ar, err := newAdmissionReviewForVMICreation(vmi)
			Expect(err).ToNot(HaveOccurred())

			resp := vmiCreateAdmitter.Admit(context.Background(), ar)
			Expect(resp.Allowed).To(BeTrue())
		})

		It("(PodAntiAffinity) Should reject when validation failed due to values of MatchExpressions is set to empty and TopologyKey is not valid", func() {
			vmi.Spec.Affinity.PodAntiAffinity = &k8sv1.PodAntiAffinity{
				RequiredDuringSchedulingIgnoredDuringExecution: []k8sv1.PodAffinityTerm{
					{
						LabelSelector: &metav1.LabelSelector{
							MatchExpressions: []metav1.LabelSelectorRequirement{
								{
									Key:      "key1",
									Operator: metav1.LabelSelectorOpIn,
									Values:   nil,
								},
							},
						},
						TopologyKey: "hostname=host1",
					},
				},
			}

			ar, err := newAdmissionReviewForVMICreation(vmi)
			Expect(err).ToNot(HaveOccurred())

			resp := vmiCreateAdmitter.Admit(context.Background(), ar)
			Expect(resp.Allowed).To(BeFalse())
			Expect(resp.Result.Details.Causes).To(HaveLen(2))
			Expect(resp.Result.Details.Causes[0].Field).To(Equal("spec.podAntiAffinity.requiredDuringSchedulingIgnoredDuringExecution[0].labelSelector.matchExpressions[0].values"))
			Expect(resp.Result.Details.Causes[0].Message).To(Equal("spec.podAntiAffinity.requiredDuringSchedulingIgnoredDuringExecution[0].labelSelector.matchExpressions[0].values: Required value: must be specified when `operator` is 'In' or 'NotIn'"))
			Expect(resp.Result.Details.Causes[1].Field).To(Equal("spec.podAntiAffinity.requiredDuringSchedulingIgnoredDuringExecution[0].topologyKey"))
			Expect(resp.Result.Details.Causes[1].Message).To(Equal("spec.podAntiAffinity.requiredDuringSchedulingIgnoredDuringExecution[0].topologyKey: Invalid value: \"hostname=host1\": name part must consist of alphanumeric characters, '-', '_' or '.', and must start and end with an alphanumeric character (e.g. 'MyName',  or 'my.name',  or '123-abc', regex used for validation is '([A-Za-z0-9][-A-Za-z0-9_.]*)?[A-Za-z0-9]')"))
		})

		It("(PodAntiAffinity) Should reject when scheduler validation failed due to values of MatchExpressions and TopologyKey are both set to empty", func() {
			vmi.Spec.Affinity.PodAntiAffinity = &k8sv1.PodAntiAffinity{
				RequiredDuringSchedulingIgnoredDuringExecution: []k8sv1.PodAffinityTerm{
					{
						LabelSelector: &metav1.LabelSelector{
							MatchExpressions: []metav1.LabelSelectorRequirement{
								{
									Key:      "key1",
									Operator: metav1.LabelSelectorOpIn,
									Values:   nil,
								},
							},
						},
						TopologyKey: "",
					},
				},
			}

			ar, err := newAdmissionReviewForVMICreation(vmi)
			Expect(err).ToNot(HaveOccurred())

			resp := vmiCreateAdmitter.Admit(context.Background(), ar)
			Expect(resp.Allowed).To(BeFalse())
			Expect(resp.Result.Details.Causes).To(HaveLen(4))
			Expect(resp.Result.Details.Causes[0].Field).To(Equal("spec.podAntiAffinity.requiredDuringSchedulingIgnoredDuringExecution[0].labelSelector.matchExpressions[0].values"))
			Expect(resp.Result.Details.Causes[0].Message).To(Equal("spec.podAntiAffinity.requiredDuringSchedulingIgnoredDuringExecution[0].labelSelector.matchExpressions[0].values: Required value: must be specified when `operator` is 'In' or 'NotIn'"))
			Expect(resp.Result.Details.Causes[1].Field).To(Equal("spec.podAntiAffinity.requiredDuringSchedulingIgnoredDuringExecution[0].topologyKey"))
			Expect(resp.Result.Details.Causes[1].Message).To(Equal("spec.podAntiAffinity.requiredDuringSchedulingIgnoredDuringExecution[0].topologyKey: Required value: can not be empty"))
			Expect(resp.Result.Details.Causes[2].Field).To(Equal("spec.podAntiAffinity.requiredDuringSchedulingIgnoredDuringExecution[0].topologyKey"))
			Expect(resp.Result.Details.Causes[2].Message).To(Equal("spec.podAntiAffinity.requiredDuringSchedulingIgnoredDuringExecution[0].topologyKey: Invalid value: \"\": name part must be non-empty"))
			Expect(resp.Result.Details.Causes[3].Field).To(Equal("spec.podAntiAffinity.requiredDuringSchedulingIgnoredDuringExecution[0].topologyKey"))
			Expect(resp.Result.Details.Causes[3].Message).To(Equal("spec.podAntiAffinity.requiredDuringSchedulingIgnoredDuringExecution[0].topologyKey: Invalid value: \"\": name part must consist of alphanumeric characters, '-', '_' or '.', and must start and end with an alphanumeric character (e.g. 'MyName',  or 'my.name',  or '123-abc', regex used for validation is '([A-Za-z0-9][-A-Za-z0-9_.]*)?[A-Za-z0-9]')"))
		})

		It("(NodeAffinity) Allowed both RequiredDuringSchedulingIgnoredDuringExecution and PreferredDuringSchedulingIgnoredDuringExecution are set to empty", func() {
			vmi.Spec.Affinity.NodeAffinity = &k8sv1.NodeAffinity{
				RequiredDuringSchedulingIgnoredDuringExecution:  nil,
				PreferredDuringSchedulingIgnoredDuringExecution: nil,
			}

			ar, err := newAdmissionReviewForVMICreation(vmi)
			Expect(err).ToNot(HaveOccurred())

			resp := vmiCreateAdmitter.Admit(context.Background(), ar)
			Expect(resp.Allowed).To(BeTrue())
		})

		It("(NodeAffinity) Should reject when scheduler validation failed due to NodeSelectorTerms set to empty", func() {
			vmi.Spec.Affinity.NodeAffinity = &k8sv1.NodeAffinity{
				RequiredDuringSchedulingIgnoredDuringExecution: &k8sv1.NodeSelector{
					NodeSelectorTerms: nil,
				},
			}

			ar, err := newAdmissionReviewForVMICreation(vmi)
			Expect(err).ToNot(HaveOccurred())

			resp := vmiCreateAdmitter.Admit(context.Background(), ar)
			Expect(resp.Allowed).To(BeFalse())
			Expect(resp.Result.Details.Causes).To(HaveLen(1))
			// webhookutils.ValidateSchema will take over so result will be only a message
			Expect(resp.Result.Details.Causes[0].Field).To(Equal(""))
			Expect(resp.Result.Details.Causes[0].Message).To(Equal("spec.affinity.nodeAffinity.requiredDuringSchedulingIgnoredDuringExecution.nodeSelectorTerms in body must be of type array: \"null\""))
		})

		It("(NodeAffinity) Allowed both MatchExpressions and MatchFields are set to empty", func() {
			vmi.Spec.Affinity.NodeAffinity = &k8sv1.NodeAffinity{
				RequiredDuringSchedulingIgnoredDuringExecution: &k8sv1.NodeSelector{
					NodeSelectorTerms: []k8sv1.NodeSelectorTerm{
						{
							MatchExpressions: nil,
							MatchFields:      nil,
						},
					},
				},
			}

			ar, err := newAdmissionReviewForVMICreation(vmi)
			Expect(err).ToNot(HaveOccurred())

			resp := vmiCreateAdmitter.Admit(context.Background(), ar)
			Expect(resp.Allowed).To(BeTrue())
		})

		It("(NodeAffinity) Should be ok with only MatchExpressions set", func() {
			vmi.Spec.Affinity.NodeAffinity = &k8sv1.NodeAffinity{
				RequiredDuringSchedulingIgnoredDuringExecution: &k8sv1.NodeSelector{
					NodeSelectorTerms: []k8sv1.NodeSelectorTerm{
						{
							MatchExpressions: []k8sv1.NodeSelectorRequirement{
								{
									Key:      "key1",
									Operator: k8sv1.NodeSelectorOpExists,
									Values:   nil,
								},
							},
						},
					},
				},
			}

			ar, err := newAdmissionReviewForVMICreation(vmi)
			Expect(err).ToNot(HaveOccurred())

			resp := vmiCreateAdmitter.Admit(context.Background(), ar)
			Expect(resp.Allowed).To(BeTrue())
		})

		It("(NodeAffinity) Should reject when scheduler validation failed due to NodeSelectorTerms value of key is not valid", func() {
			vmi.Spec.Affinity.NodeAffinity = &k8sv1.NodeAffinity{
				RequiredDuringSchedulingIgnoredDuringExecution: &k8sv1.NodeSelector{
					NodeSelectorTerms: []k8sv1.NodeSelectorTerm{
						{
							MatchFields: []k8sv1.NodeSelectorRequirement{
								{
									Key:      "key",
									Operator: k8sv1.NodeSelectorOpIn,
									Values:   []string{"value1"},
								},
							},
						},
					},
				},
			}

			ar, err := newAdmissionReviewForVMICreation(vmi)
			Expect(err).ToNot(HaveOccurred())

			resp := vmiCreateAdmitter.Admit(context.Background(), ar)
			Expect(resp.Allowed).To(BeFalse())
			Expect(resp.Result.Details.Causes[0].Field).To(Equal("spec.nodeAffinity.requiredDuringSchedulingIgnoredDuringExecution.nodeSelectorTerms[0].matchFields[0].key"))
			Expect(resp.Result.Details.Causes[0].Message).To(Equal("spec.nodeAffinity.requiredDuringSchedulingIgnoredDuringExecution.nodeSelectorTerms[0].matchFields[0].key: Invalid value: \"key\": not a valid field selector key"))
		})

		It("(NodeAffinity) Should reject when scheduler validation failed due no element in Values slice", func() {
			vmi.Spec.Affinity.NodeAffinity = &k8sv1.NodeAffinity{
				RequiredDuringSchedulingIgnoredDuringExecution: &k8sv1.NodeSelector{
					NodeSelectorTerms: []k8sv1.NodeSelectorTerm{
						{
							MatchFields: []k8sv1.NodeSelectorRequirement{
								{
									Key:      "metadata.name",
									Operator: k8sv1.NodeSelectorOpIn,
									Values:   []string{""},
								},
							},
						},
					},
				},
			}

			ar, err := newAdmissionReviewForVMICreation(vmi)
			Expect(err).ToNot(HaveOccurred())

			resp := vmiCreateAdmitter.Admit(context.Background(), ar)
			Expect(resp.Allowed).To(BeFalse())
			Expect(resp.Result.Details.Causes).To(HaveLen(1))
			Expect(resp.Result.Details.Causes[0].Field).To(Equal("spec.nodeAffinity.requiredDuringSchedulingIgnoredDuringExecution.nodeSelectorTerms[0].matchFields[0].values[0]"))
			Expect(resp.Result.Details.Causes[0].Message).To(Equal("spec.nodeAffinity.requiredDuringSchedulingIgnoredDuringExecution.nodeSelectorTerms[0].matchFields[0].values[0]: Invalid value: \"\": a lowercase RFC 1123 subdomain must consist of lower case alphanumeric characters, '-' or '.', and must start and end with an alphanumeric character (e.g. 'example.com', regex used for validation is '[a-z0-9]([-a-z0-9]*[a-z0-9])?(\\.[a-z0-9]([-a-z0-9]*[a-z0-9])?)*')"))
		})

		It("(NodeAffinity) Should be ok with only PreferredDuringSchedulingIgnoredDuringExecution set with proper values", func() {
			vmi.Spec.Affinity.NodeAffinity = &k8sv1.NodeAffinity{
				PreferredDuringSchedulingIgnoredDuringExecution: []k8sv1.PreferredSchedulingTerm{
					{
						Weight: 20,
						Preference: k8sv1.NodeSelectorTerm{
							MatchExpressions: []k8sv1.NodeSelectorRequirement{
								{
									Key:      "key1",
									Operator: k8sv1.NodeSelectorOpExists,
									Values:   nil,
								},
							},
						},
					},
				},
			}

			ar, err := newAdmissionReviewForVMICreation(vmi)
			Expect(err).ToNot(HaveOccurred())

			resp := vmiCreateAdmitter.Admit(context.Background(), ar)
			Expect(resp.Allowed).To(BeTrue())
		})

	})

	Context("with topologySpreadConstraints checks", func() {
		var vmi *v1.VirtualMachineInstance

		BeforeEach(func() {
			vmi = api.NewMinimalVMI("testvmi")
			vmi.Spec.Architecture = runtime.GOARCH
		})

		It("Allow to create when spec.topologySpreadConstraints set to nil", func() {
			vmi.Spec.TopologySpreadConstraints = nil
			ar, err := newAdmissionReviewForVMICreation(vmi)
			Expect(err).ToNot(HaveOccurred())

			resp := vmiCreateAdmitter.Admit(context.Background(), ar)
			Expect(resp.Allowed).To(BeTrue())
		})

		It("Allowed LabelSelector is not set", func() {
			vmi.Spec.TopologySpreadConstraints = []k8sv1.TopologySpreadConstraint{
				{
					MaxSkew:           1,
					TopologyKey:       k8sv1.LabelHostname,
					WhenUnsatisfiable: k8sv1.DoNotSchedule,
					LabelSelector:     nil,
				},
			}

			ar, err := newAdmissionReviewForVMICreation(vmi)
			Expect(err).ToNot(HaveOccurred())

			resp := vmiCreateAdmitter.Admit(context.Background(), ar)
			Expect(resp.Allowed).To(BeTrue())
		})

		It("Allowed with valid LabelSelector is set", func() {
			vmi.Spec.TopologySpreadConstraints = []k8sv1.TopologySpreadConstraint{
				{
					MaxSkew:           1,
					TopologyKey:       k8sv1.LabelHostname,
					WhenUnsatisfiable: k8sv1.DoNotSchedule,
					LabelSelector: &metav1.LabelSelector{
						MatchExpressions: []metav1.LabelSelectorRequirement{
							{
								Key:      "kubernetes.io/zone",
								Operator: metav1.LabelSelectorOpIn,
								Values:   []string{"zone1"},
							},
						},
					},
				},
			}

			ar, err := newAdmissionReviewForVMICreation(vmi)
			Expect(err).ToNot(HaveOccurred())

			resp := vmiCreateAdmitter.Admit(context.Background(), ar)
			Expect(resp.Allowed).To(BeTrue())
		})

		It("Should reject when TopologyKey is empty", func() {
			vmi.Spec.TopologySpreadConstraints = []k8sv1.TopologySpreadConstraint{
				{
					MaxSkew:           1,
					TopologyKey:       "",
					WhenUnsatisfiable: k8sv1.DoNotSchedule,
					LabelSelector:     nil,
				},
			}

			ar, err := newAdmissionReviewForVMICreation(vmi)
			Expect(err).ToNot(HaveOccurred())

			resp := vmiCreateAdmitter.Admit(context.Background(), ar)
			Expect(resp.Allowed).To(BeFalse())
			Expect(resp.Result.Details.Causes).To(HaveLen(1))
			Expect(resp.Result.Details.Causes[0].Field).To(Equal("spec.topologySpreadConstraints[0].topologyKey"))
			Expect(resp.Result.Details.Causes[0].Message).To(Equal("spec.topologySpreadConstraints[0].topologyKey: Required value: can not be empty"))
		})

		It("Should reject when TopologyKey is not valid", func() {
			vmi.Spec.TopologySpreadConstraints = []k8sv1.TopologySpreadConstraint{
				{
					MaxSkew:           1,
					TopologyKey:       "hostname=host1",
					WhenUnsatisfiable: k8sv1.DoNotSchedule,
					LabelSelector:     nil,
				},
			}

			ar, err := newAdmissionReviewForVMICreation(vmi)
			Expect(err).ToNot(HaveOccurred())

			resp := vmiCreateAdmitter.Admit(context.Background(), ar)
			Expect(resp.Allowed).To(BeFalse())
			Expect(resp.Result.Details.Causes).To(HaveLen(1))
			Expect(resp.Result.Details.Causes[0].Field).To(Equal("spec.topologySpreadConstraints[0].topologyKey"))
			Expect(resp.Result.Details.Causes[0].Message).To(Equal("spec.topologySpreadConstraints[0].topologyKey: Invalid value: \"hostname=host1\": name part must consist of alphanumeric characters, '-', '_' or '.', and must start and end with an alphanumeric character (e.g. 'MyName',  or 'my.name',  or '123-abc', regex used for validation is '([A-Za-z0-9][-A-Za-z0-9_.]*)?[A-Za-z0-9]')"))
		})

		It("Should reject MaxSkew is not valid", func() {
			vmi.Spec.TopologySpreadConstraints = []k8sv1.TopologySpreadConstraint{
				{
					MaxSkew:           -1,
					TopologyKey:       k8sv1.LabelHostname,
					WhenUnsatisfiable: k8sv1.DoNotSchedule,
					LabelSelector:     nil,
				},
			}

			ar, err := newAdmissionReviewForVMICreation(vmi)
			Expect(err).ToNot(HaveOccurred())

			resp := vmiCreateAdmitter.Admit(context.Background(), ar)
			Expect(resp.Allowed).To(BeFalse())
			Expect(resp.Result.Details.Causes).To(HaveLen(1))
			Expect(resp.Result.Details.Causes[0].Field).To(Equal("spec.topologySpreadConstraints[0].maxSkew"))
			Expect(resp.Result.Details.Causes[0].Message).To(Equal("spec.topologySpreadConstraints[0].maxSkew: Invalid value: -1: must be greater than zero"))
		})

		It("Should reject when validation failed due to values of MatchExpressions is set to nil", func() {
			vmi.Spec.TopologySpreadConstraints = []k8sv1.TopologySpreadConstraint{
				{
					MaxSkew:           1,
					TopologyKey:       k8sv1.LabelHostname,
					WhenUnsatisfiable: k8sv1.DoNotSchedule,
					LabelSelector: &metav1.LabelSelector{
						MatchExpressions: []metav1.LabelSelectorRequirement{
							{
								Key:      k8sv1.LabelHostname,
								Operator: metav1.LabelSelectorOpIn,
								Values:   nil,
							},
						},
					},
				},
			}

			ar, err := newAdmissionReviewForVMICreation(vmi)
			Expect(err).ToNot(HaveOccurred())

			resp := vmiCreateAdmitter.Admit(context.Background(), ar)
			Expect(resp.Allowed).To(BeFalse())
			Expect(resp.Result.Details.Causes).To(HaveLen(1))
			Expect(resp.Result.Details.Causes[0].Field).To(Equal("spec.topologySpreadConstraints.labelSelector.matchExpressions[0].values"))
			Expect(resp.Result.Details.Causes[0].Message).To(Equal("spec.topologySpreadConstraints.labelSelector.matchExpressions[0].values: Required value: must be specified when `operator` is 'In' or 'NotIn'"))
		})
	})

	Context("with persistent reservation defined", func() {
		var vmi *v1.VirtualMachineInstance
		addLunDiskWithPersistentReservation := func(vmi *v1.VirtualMachineInstance) {
			vmi.Spec.Domain.Devices.Disks = append(vmi.Spec.Domain.Devices.Disks,
				v1.Disk{
					Name: "testdisk",
					DiskDevice: v1.DiskDevice{
						LUN: &v1.LunTarget{
							Reservation: true,
						},
					},
				},
			)
			vmi.Spec.Volumes = append(vmi.Spec.Volumes, v1.Volume{
				Name: "testdisk",
				VolumeSource: v1.VolumeSource{
					PersistentVolumeClaim: testutils.NewFakePersistentVolumeSource(),
				},
			})
		}

		BeforeEach(func() {
			vmi = api.NewMinimalVMI("testvmi")
			enableFeatureGates(featuregate.PersistentReservation)
		})

		Context("feature gate enabled", func() {
			It("should accept vmi with no persistent reservation defined", func() {
				causes := ValidateVirtualMachineInstanceSpec(k8sfield.NewPath("fake"), &vmi.Spec, config)
				Expect(causes).To(BeEmpty())
			})

			It("should accept vmi with persistent reservation defined", func() {
				addLunDiskWithPersistentReservation(vmi)
				causes := ValidateVirtualMachineInstanceSpec(k8sfield.NewPath("fake"), &vmi.Spec, config)
				Expect(causes).To(BeEmpty())
			})
		})

		Context("feature gate disabled", func() {
			It("should reject when the feature gate is disabled", func() {
				disableFeatureGates()
				addLunDiskWithPersistentReservation(vmi)
				causes := ValidateVirtualMachineInstanceSpec(k8sfield.NewPath("fake"), &vmi.Spec, config)
				Expect(causes).To(HaveLen(1))
				Expect(causes[0].Message).To(ContainSubstring(fmt.Sprintf("%s feature gate is not enabled", featuregate.PersistentReservation)))
			})
		})
	})

	Context("with CPU hotplug", func() {
		var vmi *v1.VirtualMachineInstance

		BeforeEach(func() {
			vmi = api.NewMinimalVMI("testvmi")
			vmi.Spec.Architecture = runtime.GOARCH
		})

		When("number of sockets higher than maxSockets", func() {
			It("deny VMI creation", func() {
				vmi.Spec.Domain.CPU = &v1.CPU{
					MaxSockets: 8,
					Sockets:    16,
				}

				ar, err := newAdmissionReviewForVMICreation(vmi)
				Expect(err).ToNot(HaveOccurred())

				resp := vmiCreateAdmitter.Admit(context.Background(), ar)
				Expect(resp.Allowed).To(BeFalse())
				Expect(resp.Result.Details.Causes).To(HaveLen(1))
				Expect(resp.Result.Details.Causes[0].Field).To(Equal("spec.domain.cpu.sockets"))

			})
		})
	})

	Context("hyperV passthrough", func() {
		var vmi *v1.VirtualMachineInstance

		BeforeEach(func() {
			vmi = api.NewMinimalVMI("testvmi")
			vmi.Spec.Architecture = runtime.GOARCH
		})

		const useExplicitHyperV, useHyperVPassthrough = true, true
		const doNotUseExplicitHyperV, doNotUseHyperVPassthrough = false, false

		DescribeTable("Use of hyperV combined with hyperV passthrough is forbidden", func(explicitHyperv, hypervPassthrough, expectValid bool) {
			vmi.Spec.Domain.Features = &v1.Features{}

			if explicitHyperv {
				vmi.Spec.Domain.Features.Hyperv = &v1.FeatureHyperv{}
			}
			if hypervPassthrough {
				vmi.Spec.Domain.Features.HypervPassthrough = &v1.HyperVPassthrough{}
			}

			ar, err := newAdmissionReviewForVMICreation(vmi)
			Expect(err).ToNot(HaveOccurred())
			resp := vmiCreateAdmitter.Admit(context.Background(), ar)

			if expectValid {
				Expect(resp.Allowed).To(BeTrue())
			} else {
				Expect(resp.Allowed).To(BeFalse())
				Expect(resp.Result.Details.Causes).To(HaveLen(1))
				Expect(resp.Result.Details.Causes[0].Field).To(ContainSubstring("hyperv"))
			}
		},
			Entry("explicit + passthrough", useExplicitHyperV, useHyperVPassthrough, false),
			Entry("passthrough only", doNotUseExplicitHyperV, useHyperVPassthrough, true),
			Entry("explicit only", useExplicitHyperV, doNotUseHyperVPassthrough, true),
			Entry("no hyperv use", doNotUseExplicitHyperV, doNotUseHyperVPassthrough, true),
		)

	})

	Context("Watchdog device validation", func() {
		var vmi *v1.VirtualMachineInstance

		BeforeEach(func() {
			vmi = api.NewMinimalVMI("testvmi")
		})

		DescribeTable("validate for amd64",
			func(watchdog *v1.Watchdog, expectedMessage string, shouldReject bool) {
				vmi.Spec.Domain.Devices.Watchdog = watchdog
				causes := webhooks.ValidateVirtualMachineInstanceAmd64Setting(k8sfield.NewPath("fake"), &vmi.Spec)

				if shouldReject {
					Expect(causes).To(HaveLen(1))
					Expect(causes[0].Field).To(Equal("fake.domain.devices.watchdog"))
					Expect(causes[0].Message).To(Equal(expectedMessage))
				} else {
					Expect(causes).To(BeEmpty())
				}
			},
			Entry("I6300ESB is accepted", &v1.Watchdog{
				Name: "w1",
				WatchdogDevice: v1.WatchdogDevice{
					I6300ESB: &v1.I6300ESBWatchdog{Action: v1.WatchdogActionPoweroff},
				},
			}, "", false),

			Entry("Diag288 is rejected", &v1.Watchdog{
				Name: "w2",
				WatchdogDevice: v1.WatchdogDevice{
					Diag288: &v1.Diag288Watchdog{Action: v1.WatchdogActionPoweroff},
				},
			}, "amd64 only supports I6300ESB watchdog device", true),

			Entry("no watchdog configured", nil, "", false),
		)

		DescribeTable("validate for s390x",
			func(watchdog *v1.Watchdog, expectedMessage string, shouldReject bool) {
				vmi.Spec.Domain.Devices.Watchdog = watchdog
				causes := webhooks.ValidateVirtualMachineInstanceS390XSetting(k8sfield.NewPath("fake"), &vmi.Spec)

				if shouldReject {
					Expect(causes).To(HaveLen(1))
					Expect(causes[0].Field).To(Equal("fake.domain.devices.watchdog"))
					Expect(causes[0].Message).To(Equal(expectedMessage))
				} else {
					Expect(causes).To(BeEmpty())
				}
			},
			Entry("Diag288 is accepted", &v1.Watchdog{
				Name: "w3",
				WatchdogDevice: v1.WatchdogDevice{
					Diag288: &v1.Diag288Watchdog{Action: v1.WatchdogActionPoweroff},
				},
			}, "", false),

			Entry("I6300ESB is rejected", &v1.Watchdog{
				Name: "w4",
				WatchdogDevice: v1.WatchdogDevice{
					I6300ESB: &v1.I6300ESBWatchdog{Action: v1.WatchdogActionPoweroff},
				},
			}, "s390x only supports Diag288 watchdog device", true),

			Entry("no watchdog configured", nil, "", false),
		)

		DescribeTable("validate for arm64",
			func(watchdog *v1.Watchdog, expectedMessage string, shouldReject bool) {
				vmi.Spec.Domain.Devices.Watchdog = watchdog
				causes := webhooks.ValidateVirtualMachineInstanceArm64Setting(k8sfield.NewPath("fake"), &vmi.Spec)

				if shouldReject {
					Expect(causes).To(HaveLen(1))
					Expect(causes[0].Field).To(Equal("fake.domain.devices.watchdog"))
					Expect(causes[0].Message).To(Equal(expectedMessage))
				} else {
					Expect(causes).To(BeEmpty())
				}
			},
			Entry("I6300ESB is rejected", &v1.Watchdog{
				Name: "w5",
				WatchdogDevice: v1.WatchdogDevice{
					I6300ESB: &v1.I6300ESBWatchdog{Action: v1.WatchdogActionPoweroff},
				},
			}, "Arm64 not support Watchdog device", true),

			Entry("Diag288 is rejected", &v1.Watchdog{
				Name: "w6",
				WatchdogDevice: v1.WatchdogDevice{
					Diag288: &v1.Diag288Watchdog{Action: v1.WatchdogActionPoweroff},
				},
			}, "Arm64 not support Watchdog device", true),

			Entry("no watchdog configured", nil, "", false),
		)
	})

	Context("with VideoConfig", func() {
		var vmi *v1.VirtualMachineInstance
		BeforeEach(func() {
			enableFeatureGates(featuregate.VideoConfig)
			vmi = libvmi.New(libvmi.WithArchitecture(runtime.GOARCH), libvmi.WithVideo(v1.VirtIO))
		})

		It("should accept video configuration with feature gate enabled", func() {
			causes := ValidateVirtualMachineInstanceSpec(k8sfield.NewPath("fake"), &vmi.Spec, config)
			Expect(causes).To(BeEmpty(), "should accept video configuration with valid setup")
		})

		It("should reject when the feature gate is disabled", func() {
			disableFeatureGates()
			causes := ValidateVirtualMachineInstanceSpec(k8sfield.NewPath("fake"), &vmi.Spec, config)
			Expect(causes).To(HaveLen(1))
			Expect(causes[0].Type).To(Equal(metav1.CauseTypeFieldValueInvalid))
			Expect(causes[0].Message).To(Equal(fmt.Sprintf("Video configuration is specified but the %s feature gate is not enabled", featuregate.VideoConfig)))
			Expect(causes[0].Field).To(Equal("fake.video"))
		})

		It("should reject when autoattachGraphicsDevice is set to false", func() {
			vmi.Spec.Domain.Devices.AutoattachGraphicsDevice = pointer.P(false)
			causes := ValidateVirtualMachineInstanceSpec(k8sfield.NewPath("fake"), &vmi.Spec, config)
			Expect(causes).To(HaveLen(1))
			Expect(causes[0].Type).To(Equal(metav1.CauseTypeFieldValueInvalid))
			Expect(causes[0].Message).To(Equal("Video configuration is not allowed when autoattachGraphicsDevice is set to false"))
			Expect(causes[0].Field).To(Equal("fake.video"))
		})

		It("should accept when autoattachGraphicsDevice is unset", func() {
			vmi.Spec.Domain.Devices.AutoattachGraphicsDevice = nil
			causes := ValidateVirtualMachineInstanceSpec(k8sfield.NewPath("fake"), &vmi.Spec, config)
			Expect(causes).To(BeEmpty(), "should accept video configuration when autoattachGraphicsDevice is unset")
		})

		DescribeTable("should accept supported video models per architecture", func(arch, videoType string) {
			vmi.Spec.Domain.Devices.Video.Type = videoType
			vmi.Spec.Architecture = arch
			causes := ValidateVirtualMachineInstancePerArch(k8sfield.NewPath("fake"), &vmi.Spec)
			Expect(causes).To(BeEmpty(), fmt.Sprintf("expected video type %s to be valid on arch %s", videoType, arch))
		},
			Entry("amd64 allows vga", "amd64", "vga"),
			Entry("amd64 allows cirrus", "amd64", "cirrus"),
			Entry("amd64 allows virtio", "amd64", "virtio"),
			Entry("amd64 allows ramfb", "amd64", "ramfb"),
			Entry("amd64 allows bochs", "amd64", "bochs"),

			Entry("arm64 allows virtio", "arm64", "virtio"),
			Entry("arm64 allows bochs", "arm64", "ramfb"),

			Entry("s390x allows virtio", "s390x", "virtio"),
		)

		DescribeTable("should reject unsupported video models per architecture", func(arch, videoType string) {
			vmi.Spec.Domain.Devices.Video.Type = videoType
			vmi.Spec.Architecture = arch
			causes := ValidateVirtualMachineInstancePerArch(k8sfield.NewPath("fake"), &vmi.Spec)
			Expect(causes).ToNot(BeEmpty(), fmt.Sprintf("expected video type %s to be invalid on arch %s", videoType, arch))
			Expect(causes[0].Field).To(Equal("fake.domain.devices.video.type"))
		},
			Entry("amd64 rejects qxl", "amd64", "qxl"),
			Entry("amd64 rejects vmvga", "amd64", "vmvga"),
			Entry("amd64 rejects xenfb", "amd64", "xenfb"),
			Entry("amd64 rejects none", "amd64", "none"),
			Entry("amd64 rejects invalid model", "amd64", "invalidmodel"),

			Entry("arm64 rejects vga", "arm64", "vga"),
			Entry("arm64 rejects cirrus", "arm64", "cirrus"),
			Entry("arm64 rejects bochs", "arm64", "bochs"),
			Entry("arm64 rejects qxl", "arm64", "qxl"),
			Entry("arm64 rejects vmvga", "arm64", "vmvga"),
			Entry("arm64 rejects xenfb", "arm64", "xenfb"),
			Entry("arm64 rejects none", "arm64", "none"),
			Entry("arm64 rejects invalid model", "arm64", "invalidmodel"),

			Entry("s390x rejects vga", "s390x", "vga"),
			Entry("s390x rejects cirrus", "s390x", "cirrus"),
			Entry("s390x rejects bochs", "s390x", "bochs"),
			Entry("s390x rejects ramfb", "s390x", "ramfb"),
			Entry("s390x rejects qxl", "s390x", "qxl"),
			Entry("s390x rejects vmvga", "s390x", "vmvga"),
			Entry("s390x rejects xenfb", "s390x", "xenfb"),
			Entry("s390x rejects none", "s390x", "none"),
			Entry("s390x rejects invalid model", "s390x", "invalidmodel"),
		)
	})

	Context("with DRA GPUs", func() {
		It("Should require deviceName without DRA", func() {
			vmi := libvmi.New(
				libvmi.WithArchitecture(runtime.GOARCH),
				libvmi.WithResourceMemory("128M"),
			)
			vmi.Spec.Domain.Devices.GPUs = append(vmi.Spec.Domain.Devices.GPUs,
				v1.GPU{
					Name: "rejected-gpu",
				},
			)

			ar, err := newAdmissionReviewForVMICreation(vmi)
			Expect(err).ToNot(HaveOccurred())

			resp := vmiCreateAdmitter.Admit(context.Background(), ar)
			Expect(resp.Allowed).To(BeFalse())
			Expect(resp.Result.Message).To(ContainSubstring("contains GPUs without deviceName"))
		})

		It("should reject a GPU that sets both deviceName and claimRequest", func() {
			enableFeatureGates(featuregate.GPUsWithDRAGate)
			vmi := libvmi.New(
				libvmi.WithArchitecture(runtime.GOARCH),
				libvmi.WithResourceMemory("128M"),
			)
			vmi.Spec.Domain.Devices.GPUs = []v1.GPU{
				{
					Name:       "gpu",
					DeviceName: "nvidia-gpu",
					ClaimRequest: &v1.ClaimRequest{
						ClaimName:   pointer.P("my-gpu-claim"),
						RequestName: pointer.P("request-1"),
					},
				},
			}
			vmi.Spec.ResourceClaims = []k8sv1.PodResourceClaim{
				{Name: "my-gpu-claim"},
			}

			ar, err := newAdmissionReviewForVMICreation(vmi)
			Expect(err).ToNot(HaveOccurred())

			resp := vmiCreateAdmitter.Admit(context.Background(), ar)
			Expect(resp.Allowed).To(BeFalse())
			Expect(resp.Result.Message).To(ContainSubstring("contains GPUs with both deviceName and claimRequest"))
		})

		It("should reject a DRA-GPU when the feature-gate is NOT enabled", func() {
			vmi := libvmi.New()
			vmi.Spec.Domain.Devices.GPUs = []v1.GPU{
				{
					Name: "gpu",
					ClaimRequest: &v1.ClaimRequest{
						ClaimName:   pointer.P("my-gpu-claim"),
						RequestName: pointer.P("request-1"),
					},
				},
			}

			vmi.Spec.ResourceClaims = []k8sv1.PodResourceClaim{{Name: "my-gpu-claim"}}

			ar, err := newAdmissionReviewForVMICreation(vmi)
			Expect(err).ToNot(HaveOccurred())

			resp := vmiCreateAdmitter.Admit(context.Background(), ar)
			Expect(resp.Allowed).To(BeFalse())
			Expect(resp.Result.Message).To(ContainSubstring("DRA enabled GPUs but feature gate is not enabled"))
		})

		It("should reject a DRA-GPU if its claim is missing from spec.resourceClaims", func() {
			enableFeatureGates(featuregate.GPUsWithDRAGate)

			vmi := libvmi.New()
			vmi.Spec.Domain.Devices.GPUs = []v1.GPU{
				{
					Name: "gpu",
					ClaimRequest: &v1.ClaimRequest{
						ClaimName:   pointer.P("my-gpu-claim"),
						RequestName: pointer.P("request-1"),
					},
				},
			}

			ar, err := newAdmissionReviewForVMICreation(vmi)
			Expect(err).ToNot(HaveOccurred())

			resp := vmiCreateAdmitter.Admit(context.Background(), ar)
			Expect(resp.Allowed).To(BeFalse())
			Expect(resp.Result.Message).To(ContainSubstring("vmi.spec.resourceClaims must specify all claims"))
		})

		It("should accept a DRA-GPU when the gate is enabled and the claim is listed", func() {
			enableFeatureGates(featuregate.GPUsWithDRAGate)

			vmi := libvmi.New(
				libvmi.WithArchitecture(runtime.GOARCH),
				libvmi.WithResourceMemory("128M"),
			)
			vmi.Spec.Domain.Devices.GPUs = []v1.GPU{
				{
					Name: "gpu",
					ClaimRequest: &v1.ClaimRequest{
						ClaimName:   pointer.P("my-gpu-claim"),
						RequestName: pointer.P("request-1"),
					},
				},
			}
			vmi.Spec.ResourceClaims = []k8sv1.PodResourceClaim{
				{Name: "my-gpu-claim"},
			}

			ar, err := newAdmissionReviewForVMICreation(vmi)
			Expect(err).ToNot(HaveOccurred())

			resp := vmiCreateAdmitter.Admit(context.Background(), ar)
			Expect(resp.Allowed).To(BeTrue(), fmt.Sprint(resp.Result))
		})
	})
})

var _ = Describe("additional tests", func() {
	config, _, _ := testutils.NewFakeClusterConfigUsingKVConfig(&v1.KubeVirtConfiguration{})

	It("should work when boot order is given to interfaces", func() {
		spec := &v1.VirtualMachineInstanceSpec{}
		net := v1.Network{
			NetworkSource: v1.NetworkSource{
				Pod: &v1.PodNetwork{},
			},
			Name: "testnet",
		}
		order := uint(1)
		iface := v1.Interface{Name: net.Name, BootOrder: &order}
		spec.Networks = []v1.Network{net}
		spec.Domain.Devices.Interfaces = []v1.Interface{iface}
		causes := ValidateVirtualMachineInstanceSpec(k8sfield.NewPath("fake"), spec, config)
		Expect(causes).To(BeEmpty())
	})

	It("should fail when invalid boot order is given to interface", func() {
		spec := &v1.VirtualMachineInstanceSpec{}
		net := v1.Network{
			NetworkSource: v1.NetworkSource{
				Pod: &v1.PodNetwork{},
			},
			Name: "testnet",
		}
		order := uint(0)
		iface := v1.Interface{Name: net.Name, BootOrder: &order}
		spec.Networks = []v1.Network{net}
		spec.Domain.Devices.Interfaces = []v1.Interface{iface}
		causes := ValidateVirtualMachineInstanceSpec(k8sfield.NewPath("fake"), spec, config)
		Expect(causes).To(HaveLen(1))
		Expect(causes[0].Field).To(Equal("fake[0].bootOrder"))
	})

	It("should work when different boot orders are given to devices", func() {
		spec := &v1.VirtualMachineInstanceSpec{}
		net := v1.Network{
			NetworkSource: v1.NetworkSource{
				Pod: &v1.PodNetwork{},
			},
			Name: "testnet",
		}
		order1 := uint(7)
		iface := v1.Interface{Name: net.Name, BootOrder: &order1}
		spec.Networks = []v1.Network{net}
		spec.Domain.Devices.Interfaces = []v1.Interface{iface}
		order2 := uint(77)
		disk := v1.Disk{
			Name:      "testdisk",
			BootOrder: &order2,
			Serial:    "SN-1_a",
			DiskDevice: v1.DiskDevice{
				Disk: &v1.DiskTarget{},
			},
		}
		spec.Domain.Devices.Disks = []v1.Disk{disk}
		volume := v1.Volume{
			Name: "testdisk",
			VolumeSource: v1.VolumeSource{
				ContainerDisk: testutils.NewFakeContainerDiskSource(),
			},
		}

		spec.Volumes = []v1.Volume{volume}
		spec.Domain.Devices.Disks = []v1.Disk{disk}
		causes := ValidateVirtualMachineInstanceSpec(k8sfield.NewPath("fake"), spec, config)
		Expect(causes).To(BeEmpty())
	})

	It("should fail when same boot order is given to more than one device", func() {
		spec := &v1.VirtualMachineInstanceSpec{}
		net := v1.Network{
			NetworkSource: v1.NetworkSource{
				Pod: &v1.PodNetwork{},
			},
			Name: "testnet",
		}
		order := uint(7)
		iface := v1.Interface{Name: net.Name, BootOrder: &order}
		spec.Networks = []v1.Network{net}
		spec.Domain.Devices.Interfaces = []v1.Interface{iface}
		disk := v1.Disk{
			Name:      "testdisk",
			BootOrder: &order,
			Serial:    "SN-1_a",
			DiskDevice: v1.DiskDevice{
				Disk: &v1.DiskTarget{},
			},
		}
		spec.Domain.Devices.Disks = []v1.Disk{disk}
		volume := v1.Volume{
			Name: "testdisk",
			VolumeSource: v1.VolumeSource{
				ContainerDisk: testutils.NewFakeContainerDiskSource(),
			},
		}
		spec.Volumes = []v1.Volume{volume}

		causes := ValidateVirtualMachineInstanceSpec(k8sfield.NewPath("fake"), spec, config)
		Expect(causes).To(HaveLen(1))
		Expect(causes[0].Field).To(ContainSubstring("bootOrder"))
	})

	It("should accept a valid serial number", func() {
		spec := &v1.VirtualMachineInstanceSpec{}
		sn := "6a1a24a1-4061-4607-8bf4-a3963d0c5895"

		spec.Domain.Firmware = &v1.Firmware{Serial: sn}

		causes := ValidateVirtualMachineInstanceSpec(k8sfield.NewPath("fake"), spec, config)
		Expect(causes).To(BeEmpty())
	})

	It("Should validate VMIs without HyperV configuration", func() {
		vmi := api.NewMinimalVMI("testvmi")
		Expect(vmi.Spec.Domain.Features).To(BeNil())
		path := k8sfield.NewPath("spec")
		causes := webhooks.ValidateVirtualMachineInstanceHypervFeatureDependencies(path, &vmi.Spec)
		Expect(causes).To(BeEmpty())
	})

	It("Should validate VMIs with empty HyperV configuration", func() {
		vmi := api.NewMinimalVMI("testvmi")
		vmi.Spec.Domain.Features = &v1.Features{
			Hyperv: &v1.FeatureHyperv{},
		}
		path := k8sfield.NewPath("spec")
		causes := webhooks.ValidateVirtualMachineInstanceHypervFeatureDependencies(path, &vmi.Spec)
		Expect(causes).To(BeEmpty())
	})

	It("Should validate VMIs with hyperv configuration without deps", func() {
		vmi := api.NewMinimalVMI("testvmi")
		vmi.Spec.Domain.Features = &v1.Features{
			Hyperv: &v1.FeatureHyperv{
				Relaxed: &v1.FeatureState{
					Enabled: pointer.P(true),
				},
				Runtime: &v1.FeatureState{
					Enabled: pointer.P(true),
				},
				Reset: &v1.FeatureState{
					Enabled: pointer.P(true),
				},
			},
		}
		path := k8sfield.NewPath("spec")
		causes := webhooks.ValidateVirtualMachineInstanceHypervFeatureDependencies(path, &vmi.Spec)
		Expect(causes).To(BeEmpty())
	})

	It("Should validate VMIs with hyperv EVMCS configuration without deps and detect multiple issues", func() {
		vmi := api.NewMinimalVMI("testvmi")
		vmi.Spec.Domain.Features = &v1.Features{
			Hyperv: &v1.FeatureHyperv{
				EVMCS: &v1.FeatureState{
					Enabled: pointer.P(true),
				},
			},
		}
		path := k8sfield.NewPath("spec")
		causes := webhooks.ValidateVirtualMachineInstanceHypervFeatureDependencies(path, &vmi.Spec)
		Expect(causes).To(HaveLen(2), "should return error")
		Expect(causes[0].Type).To(Equal(metav1.CauseTypeFieldValueInvalid), "type should equal")
		Expect(causes[0].Field).To(Equal("spec.domain.features.hyperv.evmcs"), "field should equal")
		Expect(causes[1].Type).To(Equal(metav1.CauseTypeFieldValueRequired), "type should equal")
		Expect(causes[1].Field).To(Equal("spec.domain.cpu.features"), "field should equal")
	})

	It("Should validate VMIs with hyperv EVMCS configuration without deps", func() {
		vmi := api.NewMinimalVMI("testvmi")
		vmi.Spec.Domain.CPU = &v1.CPU{
			Features: []v1.CPUFeature{
				{
					Name:   nodelabellerutil.VmxFeature,
					Policy: nodelabellerutil.RequirePolicy,
				},
			},
		}
		vmi.Spec.Domain.Features = &v1.Features{
			Hyperv: &v1.FeatureHyperv{
				EVMCS: &v1.FeatureState{
					Enabled: pointer.P(true),
				},
			},
		}
		path := k8sfield.NewPath("spec")
		causes := webhooks.ValidateVirtualMachineInstanceHypervFeatureDependencies(path, &vmi.Spec)
		Expect(causes).To(HaveLen(1), "should return error")
		Expect(causes[0].Type).To(Equal(metav1.CauseTypeFieldValueInvalid), "type should equal")
		Expect(causes[0].Field).To(Equal("spec.domain.features.hyperv.evmcs"), "field should equal")
	})

	It("Should validate VMIs with hyperv EVMCS configuration with hyperv deps, but without vmx cpu feature", func() {
		vmi := api.NewMinimalVMI("testvmi")
		vmi.Spec.Domain.Features = &v1.Features{
			Hyperv: &v1.FeatureHyperv{
				EVMCS: &v1.FeatureState{
					Enabled: pointer.P(true),
				},
				VAPIC: &v1.FeatureState{
					Enabled: pointer.P(true),
				},
			},
		}
		path := k8sfield.NewPath("spec")
		causes := webhooks.ValidateVirtualMachineInstanceHypervFeatureDependencies(path, &vmi.Spec)
		Expect(causes).To(HaveLen(1), "should return error")
		Expect(causes[0].Type).To(Equal(metav1.CauseTypeFieldValueRequired), "type should equal")
		Expect(causes[0].Field).To(Equal("spec.domain.cpu.features"), "field should equal")
	})

	It("Should validate VMIs with hyperv EVMCS configuration with vmx forbid", func() {
		vmi := api.NewMinimalVMI("testvmi")
		vmi.Spec.Domain.CPU = &v1.CPU{
			Features: []v1.CPUFeature{
				{
					Name:   nodelabellerutil.VmxFeature,
					Policy: "forbid",
				},
			},
		}
		vmi.Spec.Domain.Features = &v1.Features{
			Hyperv: &v1.FeatureHyperv{
				EVMCS: &v1.FeatureState{
					Enabled: pointer.P(true),
				},
				VAPIC: &v1.FeatureState{
					Enabled: pointer.P(true),
				},
			},
		}
		path := k8sfield.NewPath("spec")
		causes := webhooks.ValidateVirtualMachineInstanceHypervFeatureDependencies(path, &vmi.Spec)
		Expect(causes).To(HaveLen(1), "should return error")
		Expect(causes[0].Type).To(Equal(metav1.CauseTypeFieldValueInvalid), "type should equal")
		Expect(causes[0].Field).To(Equal("spec.domain.cpu.features[0].policy"), "field should equal")
	})

	It("Should validate VMIs with hyperv EVMCS configuration with wrong vmx policy", func() {
		vmi := api.NewMinimalVMI("testvmi")
		vmi.Spec.Domain.CPU = &v1.CPU{
			Features: []v1.CPUFeature{
				{
					Name:   nodelabellerutil.VmxFeature,
					Policy: nodelabellerutil.RequirePolicy,
				},
			},
		}
		vmi.Spec.Domain.Features = &v1.Features{
			Hyperv: &v1.FeatureHyperv{
				EVMCS: &v1.FeatureState{
					Enabled: pointer.P(true),
				},
				VAPIC: &v1.FeatureState{
					Enabled: pointer.P(true),
				},
			},
		}
		path := k8sfield.NewPath("spec")
		causes := webhooks.ValidateVirtualMachineInstanceHypervFeatureDependencies(path, &vmi.Spec)
		Expect(causes).To(BeEmpty(), "should not return error")
	})

	It("Should not validate VMIs with broken hyperv deps", func() {
		vmi := api.NewMinimalVMI("testvmi")
		vmi.Spec.Domain.Features = &v1.Features{
			Hyperv: &v1.FeatureHyperv{
				Relaxed: &v1.FeatureState{
					Enabled: pointer.P(true),
				},
				SyNIC: &v1.FeatureState{
					Enabled: pointer.P(true),
				},
				SyNICTimer: &v1.SyNICTimer{
					Enabled: pointer.P(true),
				},
			},
		}
		path := k8sfield.NewPath("spec")
		causes := webhooks.ValidateVirtualMachineInstanceHypervFeatureDependencies(path, &vmi.Spec)
		Expect(causes).ToNot(BeEmpty())
	})

	It("Should validate VMIs with correct hyperv deps", func() {
		vmi := api.NewMinimalVMI("testvmi")
		vmi.Spec.Domain.Features = &v1.Features{
			Hyperv: &v1.FeatureHyperv{
				Relaxed: &v1.FeatureState{
					Enabled: pointer.P(true),
				},
				VPIndex: &v1.FeatureState{
					Enabled: pointer.P(true),
				},
				SyNIC: &v1.FeatureState{
					Enabled: pointer.P(true),
				},
				SyNICTimer: &v1.SyNICTimer{
					Enabled: pointer.P(true),
				},
			},
		}

		path := k8sfield.NewPath("spec")
		causes := webhooks.ValidateVirtualMachineInstanceHypervFeatureDependencies(path, &vmi.Spec)
		Expect(causes).To(BeEmpty())
	})
})

func newBaseVmi(opts ...libvmi.Option) *v1.VirtualMachineInstance {
	opts = append(opts,
		libvmi.WithMemoryRequest("512Mi"),
		libvmi.WithArchitecture(runtime.GOARCH),
	)
	return libvmi.New(opts...)
}

func newAdmissionReviewForVMICreation(vmi *v1.VirtualMachineInstance) (*admissionv1.AdmissionReview, error) {
	vmiBytes, err := json.Marshal(vmi)
	if err != nil {
		return nil, err
	}

	return &admissionv1.AdmissionReview{
		Request: &admissionv1.AdmissionRequest{
			Resource: webhooks.VirtualMachineInstanceGroupVersionResource,
			Object: k8sruntime.RawExtension{
				Raw: vmiBytes,
			},
			Operation: admissionv1.Create,
		},
	}, err
}

func withDomainClock(clock *v1.Clock) libvmi.Option {
	return func(vmi *v1.VirtualMachineInstance) {
		vmi.Spec.Domain.Clock = clock
	}
}

func withReadinessProbe(probe *v1.Probe) libvmi.Option {
	return func(vmi *v1.VirtualMachineInstance) {
		vmi.Spec.ReadinessProbe = probe
	}
}

func withLivenessProbe(probe *v1.Probe) libvmi.Option {
	return func(vmi *v1.VirtualMachineInstance) {
		vmi.Spec.LivenessProbe = probe
	}
}

func newValidateStub(statusCauses ...metav1.StatusCause) SpecValidator {
	return func(_ *k8sfield.Path, _ *v1.VirtualMachineInstanceSpec, _ *virtconfig.ClusterConfig) []metav1.StatusCause {
		return statusCauses
	}
}<|MERGE_RESOLUTION|>--- conflicted
+++ resolved
@@ -2667,9 +2667,6 @@
 					},
 				},
 			}
-<<<<<<< HEAD
-			enableFeatureGates(featuregate.WorkloadEncryptionTDX)
-=======
 			vmi.Spec.Architecture = "amd64"
 			enableFeatureGates(featuregate.MultiArchitecture, featuregate.WorkloadEncryptionTDX)
 		})
@@ -2683,16 +2680,12 @@
 			causes := ValidateVirtualMachineInstanceSpec(k8sfield.NewPath("fake"), &vmi.Spec, config)
 			Expect(causes).To(HaveLen(1))
 			Expect(causes[0].Message).To(ContainSubstring("TDX does not work along with SMM"))
->>>>>>> b8d3dc37
 		})
 
 		It("should reject when SEV is set", func() {
 			vmi.Spec.Domain.LaunchSecurity.SEV = &v1.SEV{}
 			causes := ValidateVirtualMachineInstanceSpec(k8sfield.NewPath("fake"), &vmi.Spec, config)
 			Expect(causes).To(HaveLen(1))
-<<<<<<< HEAD
-			Expect(causes[0].Message).To(ContainSubstring("One and only one launchSecurity type should be set"))
-=======
 			Expect(causes[0].Message).To(ContainSubstring("One and only one launchSecurity type can be set"))
 		})
 
@@ -2701,7 +2694,6 @@
 			causes := ValidateVirtualMachineInstanceSpec(k8sfield.NewPath("fake"), &vmi.Spec, config)
 			Expect(causes).To(HaveLen(1))
 			Expect(causes[0].Message).To(ContainSubstring("One and only one launchSecurity type can be set"))
->>>>>>> b8d3dc37
 		})
 
 		It("should accept when the feature gate is enabled and OVMF is configured", func() {
@@ -2710,11 +2702,7 @@
 		})
 
 		It("should reject when the feature gate is disabled", func() {
-<<<<<<< HEAD
-			disableFeatureGates()
-=======
 			enableFeatureGates(featuregate.MultiArchitecture)
->>>>>>> b8d3dc37
 			causes := ValidateVirtualMachineInstanceSpec(k8sfield.NewPath("fake"), &vmi.Spec, config)
 			Expect(causes).To(HaveLen(1))
 			Expect(causes[0].Message).To(ContainSubstring(fmt.Sprintf("%s feature gate is not enabled", featuregate.WorkloadEncryptionTDX)))
@@ -2744,8 +2732,6 @@
 			causes := ValidateVirtualMachineInstanceSpec(k8sfield.NewPath("fake"), &vmi.Spec, config)
 			Expect(causes).To(HaveLen(len(vmi.Spec.Domain.Devices.Interfaces)))
 		})
-<<<<<<< HEAD
-=======
 
 		It("should reject when persistent EFI variables are enabled", func() {
 			vmi.Spec.Domain.Firmware.Bootloader.EFI.Persistent = pointer.P(true)
@@ -2766,7 +2752,6 @@
 			causes := ValidateVirtualMachineInstanceSpec(k8sfield.NewPath("fake"), &vmi.Spec, config)
 			Expect(causes).To(BeEmpty())
 		})
->>>>>>> b8d3dc37
 	})
 
 	Context("with vsocks defined", func() {

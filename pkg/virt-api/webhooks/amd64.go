--- conflicted
+++ resolved
@@ -27,10 +27,7 @@
 	k8sfield "k8s.io/apimachinery/pkg/util/validation/field"
 
 	v1 "kubevirt.io/api/core/v1"
-<<<<<<< HEAD
-=======
 
->>>>>>> b8d3dc37
 	virtconfig "kubevirt.io/kubevirt/pkg/virt-config"
 	"kubevirt.io/kubevirt/pkg/virt-config/featuregate"
 )
@@ -84,29 +81,6 @@
 	launchSecurity := spec.Domain.LaunchSecurity
 
 	fg := ""
-<<<<<<< HEAD
-	secType := ""
-	secTypeCount := 0
-	if launchSecurity.SEV != nil {
-		secType = "SEV"
-		secTypeCount++
-		fg = featuregate.WorkloadEncryptionSEV
-	}
-	if launchSecurity.TDX != nil {
-		secType = "TDX"
-		secTypeCount++
-		fg = featuregate.WorkloadEncryptionTDX
-	}
-	if secTypeCount != 1 {
-		causes = append(causes, metav1.StatusCause{
-			Type:    metav1.CauseTypeFieldValueInvalid,
-			Message: "One and only one launchSecurity type should be set",
-			Field:   field.Child("launchSecurity").String(),
-		})
-	}
-
-	if (launchSecurity.SEV != nil && !config.WorkloadEncryptionSEVEnabled()) || (launchSecurity.TDX != nil && !config.WorkloadEncryptionTDXEnabled()) {
-=======
 	var selectedTypes []string
 	if launchSecurity.SEV != nil {
 		selectedTypes = append(selectedTypes, "SEV")
@@ -130,22 +104,11 @@
 		})
 	} else if ((launchSecurity.SEV != nil || launchSecurity.SNP != nil) && !config.WorkloadEncryptionSEVEnabled()) ||
 		(launchSecurity.TDX != nil && !config.WorkloadEncryptionTDXEnabled()) {
->>>>>>> b8d3dc37
 		causes = append(causes, metav1.StatusCause{
 			Type:    metav1.CauseTypeFieldValueInvalid,
 			Message: fmt.Sprintf("%s feature gate is not enabled in kubevirt-config", fg),
 			Field:   field.Child("launchSecurity").String(),
 		})
-<<<<<<< HEAD
-	}
-
-	if launchSecurity.SEV != nil || launchSecurity.TDX != nil {
-		firmware := spec.Domain.Firmware
-		if firmware == nil || firmware.Bootloader == nil || firmware.Bootloader.EFI == nil {
-			causes = append(causes, metav1.StatusCause{
-				Type:    metav1.CauseTypeFieldValueInvalid,
-				Message: fmt.Sprintf("%s requires OVMF (UEFI)", secType),
-=======
 	} else {
 		features := spec.Domain.Features
 		if launchSecurity.TDX != nil &&
@@ -153,28 +116,10 @@
 			causes = append(causes, metav1.StatusCause{
 				Type:    metav1.CauseTypeFieldValueInvalid,
 				Message: "TDX does not work along with SMM",
->>>>>>> b8d3dc37
 				Field:   field.Child("launchSecurity").String(),
 			})
 		}
 
-<<<<<<< HEAD
-		if launchSecurity.SEV != nil && (firmware.Bootloader.EFI.SecureBoot == nil || *firmware.Bootloader.EFI.SecureBoot) {
-			causes = append(causes, metav1.StatusCause{
-				Type:    metav1.CauseTypeFieldValueInvalid,
-				Message: fmt.Sprintf("%s does not work along with SecureBoot", secType),
-				Field:   field.Child("launchSecurity").String(),
-			})
-		}
-
-		startStrategy := spec.StartStrategy
-		if launchSecurity.SEV != nil && launchSecurity.SEV.Attestation != nil && (startStrategy == nil || *startStrategy != v1.StartStrategyPaused) {
-			causes = append(causes, metav1.StatusCause{
-				Type:    metav1.CauseTypeFieldValueInvalid,
-				Message: fmt.Sprintf("SEV attestation requires VMI StartStrategy '%s'", v1.StartStrategyPaused),
-				Field:   field.Child("launchSecurity").String(),
-			})
-=======
 		firmware := spec.Domain.Firmware
 		if firmware == nil || firmware.Bootloader == nil || firmware.Bootloader.EFI == nil {
 			causes = append(causes, metav1.StatusCause{
@@ -213,26 +158,18 @@
 					Field:   field.Child("launchSecurity").String(),
 				})
 			}
->>>>>>> b8d3dc37
 		}
 
 		for _, iface := range spec.Domain.Devices.Interfaces {
 			if iface.BootOrder != nil {
 				causes = append(causes, metav1.StatusCause{
 					Type:    metav1.CauseTypeFieldValueInvalid,
-<<<<<<< HEAD
-					Message: fmt.Sprintf("%s does not work with bootable NICs: %s", secType, iface.Name),
-=======
 					Message: fmt.Sprintf("%s does not work with bootable NICs: %s", selectedTypes[0], iface.Name),
->>>>>>> b8d3dc37
 					Field:   field.Child("launchSecurity").String(),
 				})
 			}
 		}
 	}
-<<<<<<< HEAD
-=======
 
->>>>>>> b8d3dc37
 	return causes
 }
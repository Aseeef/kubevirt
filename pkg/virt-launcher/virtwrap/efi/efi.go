/*
 * This file is part of the KubeVirt project
 *
 * Licensed under the Apache License, Version 2.0 (the "License");
 * you may not use this file except in compliance with the License.
 * You may obtain a copy of the License at
 *
 *     http://www.apache.org/licenses/LICENSE-2.0
 *
 * Unless required by applicable law or agreed to in writing, software
 * distributed under the License is distributed on an "AS IS" BASIS,
 * WITHOUT WARRANTIES OR CONDITIONS OF ANY KIND, either express or implied.
 * See the License for the specific language governing permissions and
 * limitations under the License.
 *
 * Copyright The KubeVirt Authors.
 *
 */

package efi

import (
	"os"
	"path/filepath"
)

const (
	EFICode              = "OVMF_CODE.fd"
	EFIVars              = "OVMF_VARS.fd"
	EFICodeAARCH64       = "AAVMF_CODE.fd"
	EFIVarsAARCH64       = "AAVMF_VARS.fd"
	EFICodeSecureBoot    = "OVMF_CODE.secboot.fd"
	EFIVarsSecureBoot    = "OVMF_VARS.secboot.fd"
	EFICodeSEV           = "OVMF_CODE.cc.fd"
	EFIVarsSEV           = EFIVars
<<<<<<< HEAD
=======
	EFICodeSNP           = "OVMF.amdsev.fd"
>>>>>>> b8d3dc37
	EFICodeTDX           = "OVMF.inteltdx.fd"
	EFICodeTDXSecureBoot = "OVMF.inteltdx.secboot.fd"
)

type EFIEnvironment struct {
	code              string
	vars              string
	codeSecureBoot    string
	varsSecureBoot    string
	codeSEV           string
	varsSEV           string
<<<<<<< HEAD
=======
	codeSNP           string
>>>>>>> b8d3dc37
	codeTDX           string
	codeTDXSecureBoot string
}

<<<<<<< HEAD
type VmType int

const (
	STD VmType = iota // Standard VM
	SEV               // AMD SEV/SEV-ES VM
	SNP               // AMD SEV-SNP VM
	TDX               // Intel TDX VM
)

func (e *EFIEnvironment) Bootable(secureBoot bool, vmType VmType) bool {
	switch vmType {
	case SEV:
		return e.varsSEV != "" && e.codeSEV != ""
=======
type SecureVMType int

const (
	None SecureVMType = iota // Regular VM without confidential computing
	SEV                      // AMD SEV/SEV-ES VM
	SNP                      // AMD SNP VM
	TDX                      // Intel TDX VM
)

func (e *EFIEnvironment) Bootable(secureBoot bool, vmType SecureVMType) bool {
	switch vmType {
	case SEV:
		if secureBoot {
			// secure boot cannot work with SEV
			return false
		} else {
			return e.varsSEV != "" && e.codeSEV != ""
		}
	case SNP:
		if secureBoot {
			// secure boot not compatible with SNP
			return false
		} else {
			return e.codeSNP != ""
		}
>>>>>>> b8d3dc37
	case TDX:
		if secureBoot {
			return e.codeTDXSecureBoot != ""
		} else {
			return e.codeTDX != ""
		}
	default:
		if secureBoot {
			return e.varsSecureBoot != "" && e.codeSecureBoot != ""
		} else {
			return e.vars != "" && e.code != ""
		}
	}
}

<<<<<<< HEAD
func (e *EFIEnvironment) EFICode(secureBoot bool, vmType VmType) string {
	switch vmType {
	case SEV:
		return e.codeSEV
=======
func (e *EFIEnvironment) EFICode(secureBoot bool, vmType SecureVMType) string {
	switch vmType {
	case SEV:
		if secureBoot {
			// secure boot cannot work with SEV
			return ""
		} else {
			return e.codeSEV
		}
	case SNP:
		if secureBoot {
			// secure boot cannot work with SNP
			return ""
		} else {
			return e.codeSNP
		}
>>>>>>> b8d3dc37
	case TDX:
		if secureBoot {
			return e.codeTDXSecureBoot
		} else {
			return e.codeTDX
		}
	default:
		if secureBoot {
			return e.codeSecureBoot
		} else {
			return e.code
		}
	}
}

<<<<<<< HEAD
func (e *EFIEnvironment) EFIVars(secureBoot bool, vmType VmType) string {
	switch vmType {
	case SEV:
		return e.varsSEV
	case TDX:
=======
func (e *EFIEnvironment) EFIVars(secureBoot bool, vmType SecureVMType) string {
	switch vmType {
	case SEV:
		if secureBoot {
			// secure boot cannot work with SEV
			return ""
		} else {
			return e.varsSEV
		}
	case SNP, TDX:
		// Both SNP and TDX use stateless firmware
>>>>>>> b8d3dc37
		return ""
	default:
		if secureBoot {
			return e.varsSecureBoot
		} else {
			return e.vars
		}
	}
}

func DetectEFIEnvironment(arch, ovmfPath string) *EFIEnvironment {
	if arch == "arm64" {
		codeArm64 := getEFIBinaryIfExists(ovmfPath, EFICodeAARCH64)
		varsArm64 := getEFIBinaryIfExists(ovmfPath, EFIVarsAARCH64)

		return &EFIEnvironment{
			code: codeArm64,
			vars: varsArm64,
		}
	}

	// detect EFI with SecureBoot
	codeWithSB := getEFIBinaryIfExists(ovmfPath, EFICodeSecureBoot)
	varsWithSB := getEFIBinaryIfExists(ovmfPath, EFIVarsSecureBoot)

	// detect EFI without SecureBoot
	code := getEFIBinaryIfExists(ovmfPath, EFICode)
	vars := getEFIBinaryIfExists(ovmfPath, EFIVars)
	if code == "" {
		// The combination (EFICodeSecureBoot + EFIVars) is valid
		// for booting in EFI mode with SecureBoot disabled
		code = codeWithSB
	}

	// detect EFI with SEV
	codeWithSEV := getEFIBinaryIfExists(ovmfPath, EFICodeSEV)
	varsWithSEV := getEFIBinaryIfExists(ovmfPath, EFIVarsSEV)
	codeWithSNP := getEFIBinaryIfExists(ovmfPath, EFICodeSNP)

	// detect EFI with TDX
	codeWithTDX := getEFIBinaryIfExists(ovmfPath, EFICodeTDX)
	codeWithTDXSB := getEFIBinaryIfExists(ovmfPath, EFICodeTDXSecureBoot)

	// detect EFI with TDX
	codeWithTDX := getEFIBinaryIfExists(ovmfPath, EFICodeTDX)
	codeWithTDXSB := getEFIBinaryIfExists(ovmfPath, EFICodeTDXSecureBoot)

	return &EFIEnvironment{
		codeSecureBoot:    codeWithSB,
		varsSecureBoot:    varsWithSB,
		code:              code,
		vars:              vars,
		codeSEV:           codeWithSEV,
		varsSEV:           varsWithSEV,
<<<<<<< HEAD
=======
		codeSNP:           codeWithSNP,
>>>>>>> b8d3dc37
		codeTDX:           codeWithTDX,
		codeTDXSecureBoot: codeWithTDXSB,
	}
}

func getEFIBinaryIfExists(path, binary string) string {
	fullPath := filepath.Join(path, binary)
	if _, err := os.Stat(fullPath); err == nil {
		return fullPath
	}
	return ""
}<|MERGE_RESOLUTION|>--- conflicted
+++ resolved
@@ -33,10 +33,7 @@
 	EFIVarsSecureBoot    = "OVMF_VARS.secboot.fd"
 	EFICodeSEV           = "OVMF_CODE.cc.fd"
 	EFIVarsSEV           = EFIVars
-<<<<<<< HEAD
-=======
 	EFICodeSNP           = "OVMF.amdsev.fd"
->>>>>>> b8d3dc37
 	EFICodeTDX           = "OVMF.inteltdx.fd"
 	EFICodeTDXSecureBoot = "OVMF.inteltdx.secboot.fd"
 )
@@ -48,29 +45,11 @@
 	varsSecureBoot    string
 	codeSEV           string
 	varsSEV           string
-<<<<<<< HEAD
-=======
 	codeSNP           string
->>>>>>> b8d3dc37
 	codeTDX           string
 	codeTDXSecureBoot string
 }
 
-<<<<<<< HEAD
-type VmType int
-
-const (
-	STD VmType = iota // Standard VM
-	SEV               // AMD SEV/SEV-ES VM
-	SNP               // AMD SEV-SNP VM
-	TDX               // Intel TDX VM
-)
-
-func (e *EFIEnvironment) Bootable(secureBoot bool, vmType VmType) bool {
-	switch vmType {
-	case SEV:
-		return e.varsSEV != "" && e.codeSEV != ""
-=======
 type SecureVMType int
 
 const (
@@ -96,7 +75,6 @@
 		} else {
 			return e.codeSNP != ""
 		}
->>>>>>> b8d3dc37
 	case TDX:
 		if secureBoot {
 			return e.codeTDXSecureBoot != ""
@@ -112,12 +90,6 @@
 	}
 }
 
-<<<<<<< HEAD
-func (e *EFIEnvironment) EFICode(secureBoot bool, vmType VmType) string {
-	switch vmType {
-	case SEV:
-		return e.codeSEV
-=======
 func (e *EFIEnvironment) EFICode(secureBoot bool, vmType SecureVMType) string {
 	switch vmType {
 	case SEV:
@@ -134,7 +106,6 @@
 		} else {
 			return e.codeSNP
 		}
->>>>>>> b8d3dc37
 	case TDX:
 		if secureBoot {
 			return e.codeTDXSecureBoot
@@ -150,13 +121,6 @@
 	}
 }
 
-<<<<<<< HEAD
-func (e *EFIEnvironment) EFIVars(secureBoot bool, vmType VmType) string {
-	switch vmType {
-	case SEV:
-		return e.varsSEV
-	case TDX:
-=======
 func (e *EFIEnvironment) EFIVars(secureBoot bool, vmType SecureVMType) string {
 	switch vmType {
 	case SEV:
@@ -168,7 +132,6 @@
 		}
 	case SNP, TDX:
 		// Both SNP and TDX use stateless firmware
->>>>>>> b8d3dc37
 		return ""
 	default:
 		if secureBoot {
@@ -223,10 +186,7 @@
 		vars:              vars,
 		codeSEV:           codeWithSEV,
 		varsSEV:           varsWithSEV,
-<<<<<<< HEAD
-=======
 		codeSNP:           codeWithSNP,
->>>>>>> b8d3dc37
 		codeTDX:           codeWithTDX,
 		codeTDXSecureBoot: codeWithTDXSB,
 	}

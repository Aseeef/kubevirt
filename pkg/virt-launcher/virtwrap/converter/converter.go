/*
 * This file is part of the KubeVirt project
*
 * Licensed under the Apache License, Version 2.0 (the "License");
 * you may not use this file except in compliance with the License.
 * You may obtain a copy of the License at
 *
 *     http://www.apache.org/licenses/LICENSE-2.0
 *
 * Unless required by applicable law or agreed to in writing, software
 * distributed under the License is distributed on an "AS IS" BASIS,
 * WITHOUT WARRANTIES OR CONDITIONS OF ANY KIND, either express or implied.
 * See the License for the specific language governing permissions and
 * limitations under the License.
 *
 * Copyright The KubeVirt Authors.
 *
*/

package converter

//go:generate mockgen -source $GOFILE -package=$GOPACKAGE -destination=generated_mock_$GOFILE

/*
 ATTENTION: Rerun code generators when interface signatures are modified.
*/

import (
	"errors"
	"fmt"
	"os"
	"path/filepath"
	"slices"
	"strconv"
	"strings"
	"syscall"

	"golang.org/x/sys/unix"

	k8sv1 "k8s.io/api/core/v1"

	v1 "kubevirt.io/api/core/v1"
	"kubevirt.io/client-go/log"
	"kubevirt.io/client-go/precond"

	cloudinit "kubevirt.io/kubevirt/pkg/cloud-init"
	"kubevirt.io/kubevirt/pkg/config"
	containerdisk "kubevirt.io/kubevirt/pkg/container-disk"
	"kubevirt.io/kubevirt/pkg/downwardmetrics"
	"kubevirt.io/kubevirt/pkg/emptydisk"
	ephemeraldisk "kubevirt.io/kubevirt/pkg/ephemeral-disk"
	cmdv1 "kubevirt.io/kubevirt/pkg/handler-launcher-com/cmd/v1"
	hostdisk "kubevirt.io/kubevirt/pkg/host-disk"
	"kubevirt.io/kubevirt/pkg/ignition"
	"kubevirt.io/kubevirt/pkg/os/disk"
	"kubevirt.io/kubevirt/pkg/pointer"
	"kubevirt.io/kubevirt/pkg/safepath"
	"kubevirt.io/kubevirt/pkg/storage/reservation"
	storagetypes "kubevirt.io/kubevirt/pkg/storage/types"
	"kubevirt.io/kubevirt/pkg/tpm"
	"kubevirt.io/kubevirt/pkg/util"
	"kubevirt.io/kubevirt/pkg/virt-controller/services"
	"kubevirt.io/kubevirt/pkg/virt-controller/watch/topology"
	"kubevirt.io/kubevirt/pkg/virt-launcher/virtwrap/api"
	"kubevirt.io/kubevirt/pkg/virt-launcher/virtwrap/converter/arch"
	"kubevirt.io/kubevirt/pkg/virt-launcher/virtwrap/converter/vcpu"
	"kubevirt.io/kubevirt/pkg/virt-launcher/virtwrap/device"
)

const (
	deviceTypeNotCompatibleFmt = "device %s is of type lun. Not compatible with a file based disk"
	defaultIOThread            = uint(1)
	bootMenuTimeoutMS          = uint(10000)
	multiQueueMaxQueues        = uint32(256)
	QEMUSeaBiosDebugPipe       = "/var/run/kubevirt-private/QEMUSeaBiosDebugPipe"
)

type deviceNamer struct {
	existingNameMap map[string]string
	usedDeviceMap   map[string]string
}

type EFIConfiguration struct {
	EFICode      string
	EFIVars      string
	SecureLoader bool
}

type ConverterContext struct {
	Architecture                    arch.Converter
	AllowEmulation                  bool
	Secrets                         map[string]*k8sv1.Secret
	VirtualMachine                  *v1.VirtualMachineInstance
	CPUSet                          []int
	IsBlockPVC                      map[string]bool
	IsBlockDV                       map[string]bool
	ApplyCBT                        map[string]string
	HotplugVolumes                  map[string]v1.VolumeStatus
	PermanentVolumes                map[string]v1.VolumeStatus
	MigratedVolumes                 map[string]string
	DisksInfo                       map[string]*disk.DiskInfo
	SMBios                          *cmdv1.SMBios
	SRIOVDevices                    []api.HostDevice
	GenericHostDevices              []api.HostDevice
	GPUHostDevices                  []api.HostDevice
	EFIConfiguration                *EFIConfiguration
	MemBalloonStatsPeriod           uint
	UseVirtioTransitional           bool
	EphemeraldiskCreator            ephemeraldisk.EphemeralDiskCreatorInterface
	VolumesDiscardIgnore            []string
	Topology                        *cmdv1.Topology
	ExpandDisksEnabled              bool
<<<<<<< HEAD
	UseLaunchSecuritySEV            bool
	UseLaunchSecurityTDX            bool
	UseLaunchSecurityPV             bool
=======
	UseLaunchSecuritySEV            bool // For AMD SEV/ES/SNP
	UseLaunchSecurityTDX            bool // For Intel TDX
	UseLaunchSecurityPV             bool // For IBM SE(s390-pv)
>>>>>>> b8d3dc37
	FreePageReporting               bool
	BochsForEFIGuests               bool
	SerialConsoleLog                bool
	DomainAttachmentByInterfaceName map[string]string
}

func assignDiskToSCSIController(disk *api.Disk, unit int) {
	// Ensure we assign this disk to the correct scsi controller
	if disk.Address == nil {
		disk.Address = &api.Address{}
	}
	disk.Address.Type = "drive"
	// This should be the index of the virtio-scsi controller, which is hard coded to 0
	disk.Address.Controller = "0"
	disk.Address.Bus = "0"
	disk.Address.Unit = strconv.Itoa(unit)
}

func Convert_v1_Disk_To_api_Disk(c *ConverterContext, diskDevice *v1.Disk, disk *api.Disk, prefixMap map[string]deviceNamer, numQueues *uint, volumeStatusMap map[string]v1.VolumeStatus) error {
	if diskDevice.Disk != nil {
		var unit int
		disk.Device = "disk"
		disk.Target.Bus = diskDevice.Disk.Bus
		disk.Target.Device, unit = makeDeviceName(diskDevice.Name, diskDevice.Disk.Bus, prefixMap)
		if diskDevice.Disk.Bus == "scsi" {
			assignDiskToSCSIController(disk, unit)
		}
		if diskDevice.Disk.PciAddress != "" {
			if diskDevice.Disk.Bus != v1.DiskBusVirtio {
				return fmt.Errorf("setting a pci address is not allowed for non-virtio bus types, for disk %s", diskDevice.Name)
			}
			addr, err := device.NewPciAddressField(diskDevice.Disk.PciAddress)
			if err != nil {
				return fmt.Errorf("failed to configure disk %s: %v", diskDevice.Name, err)
			}
			disk.Address = addr
		}
		if diskDevice.Disk.Bus == v1.DiskBusVirtio {
			disk.Model = InterpretTransitionalModelType(&c.UseVirtioTransitional, c.Architecture.GetArchitecture())
		}
		disk.ReadOnly = toApiReadOnly(diskDevice.Disk.ReadOnly)
		disk.Serial = diskDevice.Serial
		if diskDevice.Shareable != nil {
			if *diskDevice.Shareable {
				if diskDevice.Cache == "" {
					diskDevice.Cache = v1.CacheNone
				}
				if diskDevice.Cache != v1.CacheNone {
					return fmt.Errorf("a sharable disk requires cache = none got: %v", diskDevice.Cache)
				}
				disk.Shareable = &api.Shareable{}
			}
		}
	} else if diskDevice.LUN != nil {
		var unit int
		disk.Device = "lun"
		disk.Target.Bus = diskDevice.LUN.Bus
		disk.Target.Device, unit = makeDeviceName(diskDevice.Name, diskDevice.LUN.Bus, prefixMap)
		if diskDevice.LUN.Bus == "scsi" {
			assignDiskToSCSIController(disk, unit)
		}
		disk.ReadOnly = toApiReadOnly(diskDevice.LUN.ReadOnly)
		if diskDevice.LUN.Reservation {
			setReservation(disk)
		}
	} else if diskDevice.CDRom != nil {
		disk.Device = "cdrom"
		disk.Target.Tray = string(diskDevice.CDRom.Tray)
		disk.Target.Bus = diskDevice.CDRom.Bus
		disk.Target.Device, _ = makeDeviceName(diskDevice.Name, diskDevice.CDRom.Bus, prefixMap)
		if diskDevice.CDRom.ReadOnly != nil {
			disk.ReadOnly = toApiReadOnly(*diskDevice.CDRom.ReadOnly)
		} else {
			disk.ReadOnly = toApiReadOnly(true)
		}
	}
	disk.Driver = &api.DiskDriver{
		Name:  "qemu",
		Cache: string(diskDevice.Cache),
		IO:    diskDevice.IO,
	}
	if diskDevice.Disk != nil || diskDevice.LUN != nil {
		if !slices.Contains(c.VolumesDiscardIgnore, diskDevice.Name) {
			disk.Driver.Discard = "unmap"
		}
		volumeStatus, ok := volumeStatusMap[diskDevice.Name]
		if ok && volumeStatus.PersistentVolumeClaimInfo != nil {
			disk.FilesystemOverhead = volumeStatus.PersistentVolumeClaimInfo.FilesystemOverhead
			disk.Capacity = storagetypes.GetDiskCapacity(volumeStatus.PersistentVolumeClaimInfo)
			disk.ExpandDisksEnabled = c.ExpandDisksEnabled
		}
	}
	if numQueues != nil && disk.Target.Bus == v1.DiskBusVirtio {
		disk.Driver.Queues = numQueues
	}
	disk.Alias = api.NewUserDefinedAlias(diskDevice.Name)
	if diskDevice.BootOrder != nil {
		disk.BootOrder = &api.BootOrder{Order: *diskDevice.BootOrder}
	}
	if (c.UseLaunchSecuritySEV || c.UseLaunchSecurityPV) && disk.Target.Bus == v1.DiskBusVirtio {
		disk.Driver.IOMMU = "on"
	}

	return nil
}

func setReservation(disk *api.Disk) {
	disk.Source.Reservations = &api.Reservations{
		Managed: "no",
		SourceReservations: &api.SourceReservations{
			Type: "unix",
			Path: reservation.GetPrHelperSocketPath(),
			Mode: "client",
		},
	}
}

func setErrorPolicy(diskDevice *v1.Disk, disk *api.Disk) error {
	if diskDevice.ErrorPolicy == nil {
		disk.Driver.ErrorPolicy = v1.DiskErrorPolicyStop
		return nil
	}
	switch *diskDevice.ErrorPolicy {
	case v1.DiskErrorPolicyStop, v1.DiskErrorPolicyIgnore, v1.DiskErrorPolicyReport, v1.DiskErrorPolicyEnospace:
		disk.Driver.ErrorPolicy = *diskDevice.ErrorPolicy
	default:
		return fmt.Errorf("error policy %s not recognized", *diskDevice.ErrorPolicy)
	}
	return nil
}

type DirectIOChecker interface {
	CheckBlockDevice(path string) (bool, error)
	CheckFile(path string) (bool, error)
}

type directIOChecker struct{}

func NewDirectIOChecker() DirectIOChecker {
	return &directIOChecker{}
}

func (c *directIOChecker) CheckBlockDevice(path string) (bool, error) {
	return c.check(path, syscall.O_RDONLY)
}

func (c *directIOChecker) CheckFile(path string) (bool, error) {
	flags := syscall.O_RDONLY
	if _, err := os.Stat(path); errors.Is(err, os.ErrNotExist) {
		// try to create the file and perform the check
		flags = flags | syscall.O_CREAT
		defer os.Remove(path)
	}
	return c.check(path, flags)
}

// based on https://gitlab.com/qemu-project/qemu/-/blob/master/util/osdep.c#L344
func (c *directIOChecker) check(path string, flags int) (bool, error) {
	// #nosec No risk for path injection as we only open the file, not read from it. The function leaks only whether the directory to `path` exists.
	f, err := os.OpenFile(path, flags|syscall.O_DIRECT, 0600)
	if err != nil {
		// EINVAL is returned if the filesystem does not support the O_DIRECT flag
		if err, ok := err.(*os.PathError); ok && err.Err == syscall.EINVAL {
			// #nosec No risk for path injection as we only open the file, not read from it. The function leaks only whether the directory to `path` exists.
			f, err := os.OpenFile(path, flags & ^syscall.O_DIRECT, 0600)
			if err == nil {
				defer util.CloseIOAndCheckErr(f, nil)
				return false, nil
			}
		}
		return false, err
	}
	defer util.CloseIOAndCheckErr(f, nil)
	return true, nil
}

func Convert_v1_BlockSize_To_api_BlockIO(source *v1.Disk, disk *api.Disk) error {
	if source.BlockSize == nil {
		return nil
	}

	if blockSize := source.BlockSize.Custom; blockSize != nil {
		disk.BlockIO = &api.BlockIO{
			LogicalBlockSize:  blockSize.Logical,
			PhysicalBlockSize: blockSize.Physical,
		}
		// TODO: as of the time of writing this, KubeVirt uses libvirt < v11.6.0
		// which means that a discard_granularity value of 0 is omitted.
		// remove this comment once upgraded.
		if blockSize.DiscardGranularity != nil {
			disk.BlockIO.DiscardGranularity = pointer.P(*blockSize.DiscardGranularity)
		}
	} else if matchFeature := source.BlockSize.MatchVolume; matchFeature != nil && (matchFeature.Enabled == nil || *matchFeature.Enabled) {
		blockIO, err := getOptimalBlockIO(disk)
		if err != nil {
			return fmt.Errorf("failed to configure disk with block size detection enabled: %v", err)
		}
		disk.BlockIO = blockIO
	}
	return nil
}

func getOptimalBlockIO(disk *api.Disk) (*api.BlockIO, error) {
	if disk.Source.Dev != "" {
		return getOptimalBlockIOForDevice(disk.Source.Dev)
	} else if disk.Source.File != "" {
		return getOptimalBlockIOForFile(disk.Source.File)
	}
	return nil, fmt.Errorf("disk is neither a block device nor a file")
}

func getOptimalBlockIOForDevice(path string) (*api.BlockIO, error) {
	safePath, err := safepath.JoinAndResolveWithRelativeRoot("/", path)
	if err != nil {
		return nil, err
	}
	fd, err := safepath.OpenAtNoFollow(safePath)
	if err != nil {
		return nil, fmt.Errorf("could not open file %s. Reason: %w", safePath, err)
	}
	defer util.CloseIOAndCheckErr(fd, nil)

	f, err := os.OpenFile(fd.SafePath(), os.O_RDONLY, 0)
	if err != nil {
		return nil, err
	}
	defer util.CloseIOAndCheckErr(f, &err)

	logicalSize, err := unix.IoctlGetUint32(int(f.Fd()), unix.BLKSSZGET)
	if err != nil {
		return nil, fmt.Errorf("unable to get logical block size from device %s: %w", path, err)
	}
	physicalSize, err := unix.IoctlGetUint32(int(f.Fd()), unix.BLKPBSZGET)
	if err != nil {
		return nil, fmt.Errorf("unable to get physical block size from device %s: %w", path, err)
	}

	log.Log.Infof("Detected logical size of %d and physical size of %d for device %s", logicalSize, physicalSize, path)

	if logicalSize == 0 && physicalSize == 0 {
		return nil, fmt.Errorf("block sizes returned by device %v are 0", path)
	}

	discardGranularity, err := getDiscardGranularity(safePath)
	if err != nil {
		return nil, err
	}

	log.Log.Infof("Detected discard granularity of %d for device %v", discardGranularity, path)

	blockIO := &api.BlockIO{
		LogicalBlockSize:   uint(logicalSize),
		PhysicalBlockSize:  uint(physicalSize),
		DiscardGranularity: pointer.P(uint(discardGranularity)),
	}
	if logicalSize == 0 || physicalSize == 0 {
		if logicalSize > physicalSize {
			log.Log.Infof("Invalid physical size %d. Matching it to the logical size %d", physicalSize, logicalSize)
			blockIO.PhysicalBlockSize = uint(logicalSize)
		} else {
			log.Log.Infof("Invalid logical size %d. Matching it to the physical size %d", logicalSize, physicalSize)
			blockIO.LogicalBlockSize = uint(physicalSize)
		}
	}
	if *blockIO.DiscardGranularity%blockIO.LogicalBlockSize != 0 {
		log.Log.Infof("Invalid discard granularity %d. Matching it to physical size %d", *blockIO.DiscardGranularity, blockIO.PhysicalBlockSize)
		blockIO.DiscardGranularity = pointer.P(uint(physicalSize))
	}
	return blockIO, nil
}

func getDiscardGranularity(safePath *safepath.Path) (uint64, error) {
	fileInfo, err := safepath.StatAtNoFollow(safePath)
	if err != nil {
		return 0, fmt.Errorf("could not stat file %s. Reason: %w", safePath.String(), err)
	}
	stat := fileInfo.Sys().(*syscall.Stat_t)
	rdev := uint64(stat.Rdev) //nolint:unconvert // Rdev is uint32 on e.g. MIPS.
	major := unix.Major(rdev)
	minor := unix.Minor(rdev)

	raw, err := os.ReadFile(fmt.Sprintf("/sys/dev/block/%d:%d/queue/discard_granularity", major, minor))
	if err != nil {
		if errors.Is(err, os.ErrNotExist) {
			// On the off chance that we can't stat the discard granularity, set it to disabled.
			return 0, nil
		}
		return 0, fmt.Errorf("cannot read discard granularity for device %s: %w", safePath.String(), err)
	}
	discardGranularity, err := strconv.ParseUint(strings.TrimSpace(string(raw)), 10, 0)
	if err != nil {
		return 0, err
	}

	return discardGranularity, err
}

// getOptimalBlockIOForFile determines the optimal sizes based on the filesystem settings
// the VM's disk image is residing on. A filesystem does not differentiate between sizes.
// The physical size will always match the logical size. The rest is up to the filesystem.
func getOptimalBlockIOForFile(path string) (*api.BlockIO, error) {
	var statfs unix.Statfs_t
	if err := unix.Statfs(path, &statfs); err != nil {
		return nil, fmt.Errorf("failed to stat file %v: %v", path, err)
	}
	blockSize := uint(statfs.Bsize)
	return &api.BlockIO{
		LogicalBlockSize:   blockSize,
		PhysicalBlockSize:  blockSize,
		DiscardGranularity: &blockSize,
	}, nil
}

func SetDriverCacheMode(disk *api.Disk, directIOChecker DirectIOChecker) error {
	var path string
	var err error
	supportDirectIO := true
	mode := v1.DriverCache(disk.Driver.Cache)
	isBlockDev := false

	switch {
	case disk.Source.File != "":
		path = disk.Source.File
	case disk.Source.Dev != "":
		path = disk.Source.Dev
	// handle empty cdrom
	case disk.Device == "cdrom":
		return nil
	default:
		return fmt.Errorf("unable to set a driver cache mode, disk is neither a block device nor a file")
	}

	if mode == "" || mode == v1.CacheNone {
		if isBlockDev {
			supportDirectIO, err = directIOChecker.CheckBlockDevice(path)
		} else {
			supportDirectIO, err = directIOChecker.CheckFile(path)
		}
		if err != nil {
			log.Log.Reason(err).Errorf("Direct IO check failed for %s", path)
		} else if !supportDirectIO {
			log.Log.Infof("%s file system does not support direct I/O", path)
		}
		// when the disk is backed-up by another file, we need to also check if that
		// file sits on a file system that supports direct I/O
		if backingFile := disk.BackingStore; backingFile != nil {
			backingFilePath := backingFile.Source.File
			backFileDirectIOSupport, err := directIOChecker.CheckFile(backingFilePath)
			if err != nil {
				log.Log.Reason(err).Errorf("Direct IO check failed for %s", backingFilePath)
			} else if !backFileDirectIOSupport {
				log.Log.Infof("%s backing file system does not support direct I/O", backingFilePath)
			}
			supportDirectIO = supportDirectIO && backFileDirectIOSupport
		}
	}

	// if user set a cache mode = 'none' and fs does not support direct I/O then return an error
	if mode == v1.CacheNone && !supportDirectIO {
		return fmt.Errorf("Unable to use '%s' cache mode, file system where %s is stored does not support direct I/O", mode, path)
	}

	// if user did not set a cache mode and fs supports direct I/O then set cache = 'none'
	// else set cache = 'writethrough
	if mode == "" && supportDirectIO {
		mode = v1.CacheNone
	} else if mode == "" && !supportDirectIO {
		mode = v1.CacheWriteThrough
	}

	disk.Driver.Cache = string(mode)
	log.Log.Infof("Driver cache mode for %s set to %s", path, mode)

	return nil
}

func IsPreAllocated(path string) bool {
	diskInf, err := disk.GetDiskInfo(path)
	if err != nil {
		return false
	}
	// ActualSize can be a little larger then VirtualSize for qcow2
	return diskInf.VirtualSize <= diskInf.ActualSize
}

// Set optimal io mode automatically
func SetOptimalIOMode(disk *api.Disk) error {
	var path string

	// If the user explicitly set the io mode do nothing
	if v1.DriverIO(disk.Driver.IO) != "" {
		return nil
	}

	if disk.Source.File != "" {
		path = disk.Source.File
	} else if disk.Source.Dev != "" {
		path = disk.Source.Dev
	} else {
		return nil
	}

	// O_DIRECT is needed for io="native"
	if v1.DriverCache(disk.Driver.Cache) == v1.CacheNone {
		// set native for block device or pre-allocateed image file
		if (disk.Source.Dev != "") || IsPreAllocated(disk.Source.File) {
			disk.Driver.IO = v1.IONative
		}
	}
	// For now we don't explicitly set io=threads even for sparse files as it's
	// not clear it's better for all use-cases
	if v1.DriverIO(disk.Driver.IO) != "" {
		log.Log.Infof("Driver IO mode for %s set to %s", path, disk.Driver.IO)
	}
	return nil
}

func (n *deviceNamer) getExistingVolumeValue(key string) (string, bool) {
	if _, ok := n.existingNameMap[key]; ok {
		return n.existingNameMap[key], true
	}
	return "", false
}

func (n *deviceNamer) getExistingTargetValue(key string) (string, bool) {
	if _, ok := n.usedDeviceMap[key]; ok {
		return n.usedDeviceMap[key], true
	}
	return "", false
}

func makeDeviceName(diskName string, bus v1.DiskBus, prefixMap map[string]deviceNamer) (string, int) {
	prefix := getPrefixFromBus(bus)
	if _, ok := prefixMap[prefix]; !ok {
		// This should never happen since the prefix map is populated from all disks.
		prefixMap[prefix] = deviceNamer{
			existingNameMap: make(map[string]string),
			usedDeviceMap:   make(map[string]string),
		}
	}
	deviceNamer := prefixMap[prefix]
	if name, ok := deviceNamer.getExistingVolumeValue(diskName); ok {
		for i := 0; i < 26*26*26; i++ {
			calculatedName := FormatDeviceName(prefix, i)
			if calculatedName == name {
				return name, i
			}
		}
		log.Log.Error("Unable to determine index of device")
		return name, 0
	}
	// Name not found yet, generate next new one.
	for i := 0; i < 26*26*26; i++ {
		name := FormatDeviceName(prefix, i)
		if _, ok := deviceNamer.getExistingTargetValue(name); !ok {
			deviceNamer.existingNameMap[diskName] = name
			deviceNamer.usedDeviceMap[name] = diskName
			return name, i
		}
	}
	return "", 0
}

// port of http://elixir.free-electrons.com/linux/v4.15/source/drivers/scsi/sd.c#L3211
func FormatDeviceName(prefix string, index int) string {
	base := int('z' - 'a' + 1)
	name := ""

	for index >= 0 {
		name = string(rune('a'+(index%base))) + name
		index = (index / base) - 1
	}
	return prefix + name
}

func toApiReadOnly(src bool) *api.ReadOnly {
	if src {
		return &api.ReadOnly{}
	}
	return nil
}

// Add_Agent_To_api_Channel creates the channel for guest agent communication
func Add_Agent_To_api_Channel() (channel api.Channel) {
	channel.Type = "unix"
	// let libvirt decide which path to use
	channel.Source = nil
	channel.Target = &api.ChannelTarget{
		Name: "org.qemu.guest_agent.0",
		Type: v1.VirtIO,
	}

	return
}

func Convert_v1_Volume_To_api_Disk(source *v1.Volume, disk *api.Disk, c *ConverterContext, diskIndex int) error {

	if source.ContainerDisk != nil {
		return Convert_v1_ContainerDiskSource_To_api_Disk(source.Name, source.ContainerDisk, disk, c, diskIndex)
	}

	if source.CloudInitNoCloud != nil || source.CloudInitConfigDrive != nil {
		return Convert_v1_CloudInitSource_To_api_Disk(source.VolumeSource, disk, c)
	}

	if source.Sysprep != nil {
		return Convert_v1_SysprepSource_To_api_Disk(source.Name, disk)
	}

	if source.HostDisk != nil {
		return Convert_v1_HostDisk_To_api_Disk(source.Name, source.HostDisk.Path, disk, c)
	}

	if source.PersistentVolumeClaim != nil {
		return Convert_v1_PersistentVolumeClaim_To_api_Disk(source.Name, disk, c)
	}

	if source.DataVolume != nil {
		return Convert_v1_DataVolume_To_api_Disk(source.Name, disk, c)
	}

	if source.Ephemeral != nil {
		return Convert_v1_EphemeralVolumeSource_To_api_Disk(source.Name, disk, c)
	}
	if source.EmptyDisk != nil {
		return Convert_v1_EmptyDiskSource_To_api_Disk(source.Name, source.EmptyDisk, disk)
	}
	if source.ConfigMap != nil {
		return Convert_v1_Config_To_api_Disk(source.Name, disk, config.ConfigMap)
	}
	if source.Secret != nil {
		return Convert_v1_Config_To_api_Disk(source.Name, disk, config.Secret)
	}
	if source.DownwardAPI != nil {
		return Convert_v1_Config_To_api_Disk(source.Name, disk, config.DownwardAPI)
	}
	if source.ServiceAccount != nil {
		return Convert_v1_Config_To_api_Disk(source.Name, disk, config.ServiceAccount)
	}
	if source.DownwardMetrics != nil {
		return Convert_v1_DownwardMetricSource_To_api_Disk(disk, c)
	}

	return fmt.Errorf("disk %s references an unsupported source", disk.Alias.GetName())
}

// Convert_v1_Hotplug_Volume_To_api_Disk convers a hotplug volume to an api disk
func Convert_v1_Hotplug_Volume_To_api_Disk(source *v1.Volume, disk *api.Disk, c *ConverterContext) error {
	// This is here because virt-handler before passing the VMI here replaces all PVCs with host disks in
	// hostdisk.ReplacePVCByHostDisk not quite sure why, but it broken hot plugging PVCs
	if source.HostDisk != nil {
		return Convert_v1_Hotplug_PersistentVolumeClaim_To_api_Disk(source.Name, disk, c)
	}

	if source.PersistentVolumeClaim != nil {
		return Convert_v1_Hotplug_PersistentVolumeClaim_To_api_Disk(source.Name, disk, c)
	}

	if source.DataVolume != nil {
		return Convert_v1_Hotplug_DataVolume_To_api_Disk(source.Name, disk, c)
	}
	return fmt.Errorf("hotplug disk %s references an unsupported source", disk.Alias.GetName())
}

// Convert_v1_Missing_Volume_To_api_Disk sets defaults when no volume for disk (cdrom, floppy, etc) is provided
func Convert_v1_Missing_Volume_To_api_Disk(disk *api.Disk) error {
	disk.Type = "block"
	disk.Driver.Type = "raw"
	disk.Driver.Discard = "unmap"
	return nil
}

func Convert_v1_Config_To_api_Disk(volumeName string, disk *api.Disk, configType config.Type) error {
	disk.Type = "file"
	setDiskDriver(disk, "raw", false)
	switch configType {
	case config.ConfigMap:
		disk.Source.File = config.GetConfigMapDiskPath(volumeName)
	case config.Secret:
		disk.Source.File = config.GetSecretDiskPath(volumeName)
	case config.DownwardAPI:
		disk.Source.File = config.GetDownwardAPIDiskPath(volumeName)
	case config.ServiceAccount:
		disk.Source.File = config.GetServiceAccountDiskPath()
	default:
		return fmt.Errorf("Cannot convert config '%s' to disk, unrecognized type", configType)
	}

	return nil
}

func GetFilesystemVolumePath(volumeName string) string {
	return filepath.Join(string(filepath.Separator), "var", "run", "kubevirt-private", "vmi-disks", volumeName, "disk.img")
}

// GetHotplugFilesystemVolumePath returns the path and file name of a hotplug disk image
func GetHotplugFilesystemVolumePath(volumeName string) string {
	return filepath.Join(string(filepath.Separator), "var", "run", "kubevirt", "hotplug-disks", fmt.Sprintf("%s.img", volumeName))
}

func GetBlockDeviceVolumePath(volumeName string) string {
	return filepath.Join(string(filepath.Separator), "dev", volumeName)
}

// GetHotplugBlockDeviceVolumePath returns the path and name of a hotplugged block device
func GetHotplugBlockDeviceVolumePath(volumeName string) string {
	return filepath.Join(string(filepath.Separator), "var", "run", "kubevirt", "hotplug-disks", volumeName)
}

func setDiskDriver(disk *api.Disk, driverType string, discard bool) {
	disk.Driver.Type = driverType
	disk.Driver.ErrorPolicy = v1.DiskErrorPolicyStop
	if discard {
		disk.Driver.Discard = "unmap"
	}
}

func convertVolumeWithCBT(volumeName, cbtPath string, isBlock bool, disk *api.Disk, volumesDiscardIgnore []string) error {
	setDiskDriver(disk, "qcow2", !slices.Contains(volumesDiscardIgnore, volumeName))

	disk.Type = "file"
	disk.Source.File = cbtPath
	disk.Source.DataStore = &api.DataStore{
		Format: &api.DataStoreFormat{
			Type: "raw",
		},
	}

	if isBlock {
		disk.Source.Name = volumeName
		disk.Source.DataStore.Type = "block"
		disk.Source.DataStore.Source = &api.DiskSource{
			Dev: GetBlockDeviceVolumePath(volumeName),
		}
	} else {
		disk.Source.DataStore.Type = "file"
		disk.Source.DataStore.Source = &api.DiskSource{
			File: GetFilesystemVolumePath(volumeName),
		}
	}

	return nil
}

func convertVolumeWithoutCBT(volumeName string, isBlock bool, disk *api.Disk, volumesDiscardIgnore []string) error {
	setDiskDriver(disk, "raw", !slices.Contains(volumesDiscardIgnore, volumeName))

	if isBlock {
		disk.Type = "block"
		disk.Source.Name = volumeName
		disk.Source.Dev = GetBlockDeviceVolumePath(volumeName)
	} else {
		disk.Type = "file"
		disk.Source.File = GetFilesystemVolumePath(volumeName)
	}
	return nil
}

func ConvertVolumeSourceToDisk(volumeName, cbtPath string, isBlock bool, disk *api.Disk, volumesDiscardIgnore []string) error {
	if cbtPath != "" {
		return convertVolumeWithCBT(volumeName, cbtPath, isBlock, disk, volumesDiscardIgnore)
	}
	return convertVolumeWithoutCBT(volumeName, isBlock, disk, volumesDiscardIgnore)
}

func Convert_v1_PersistentVolumeClaim_To_api_Disk(name string, disk *api.Disk, c *ConverterContext) error {
	return ConvertVolumeSourceToDisk(name, c.ApplyCBT[name], c.IsBlockPVC[name], disk, c.VolumesDiscardIgnore)
}

// Convert_v1_Hotplug_PersistentVolumeClaim_To_api_Disk converts a Hotplugged PVC to an api disk
func Convert_v1_Hotplug_PersistentVolumeClaim_To_api_Disk(name string, disk *api.Disk, c *ConverterContext) error {
	if c.IsBlockPVC[name] {
		return Convert_v1_Hotplug_BlockVolumeSource_To_api_Disk(name, disk, c.VolumesDiscardIgnore)
	}
	return Convert_v1_Hotplug_FilesystemVolumeSource_To_api_Disk(name, disk, c.VolumesDiscardIgnore)
}

func Convert_v1_DataVolume_To_api_Disk(name string, disk *api.Disk, c *ConverterContext) error {
	return ConvertVolumeSourceToDisk(name, c.ApplyCBT[name], c.IsBlockDV[name], disk, c.VolumesDiscardIgnore)
}

// Convert_v1_Hotplug_DataVolume_To_api_Disk converts a Hotplugged DataVolume to an api disk
func Convert_v1_Hotplug_DataVolume_To_api_Disk(name string, disk *api.Disk, c *ConverterContext) error {
	if c.IsBlockDV[name] {
		return Convert_v1_Hotplug_BlockVolumeSource_To_api_Disk(name, disk, c.VolumesDiscardIgnore)
	}
	return Convert_v1_Hotplug_FilesystemVolumeSource_To_api_Disk(name, disk, c.VolumesDiscardIgnore)
}

// Convert_v1_FilesystemVolumeSource_To_api_Disk takes a FS source and builds the domain Disk representation
func Convert_v1_FilesystemVolumeSource_To_api_Disk(volumeName string, disk *api.Disk, volumesDiscardIgnore []string) error {
	disk.Type = "file"
	setDiskDriver(disk, "raw", false)
	disk.Source.File = GetFilesystemVolumePath(volumeName)
	if !slices.Contains(volumesDiscardIgnore, volumeName) {
		disk.Driver.Discard = "unmap"
	}
	return nil
}

// Convert_v1_Hotplug_FilesystemVolumeSource_To_api_Disk takes a FS source and builds the KVM Disk representation
func Convert_v1_Hotplug_FilesystemVolumeSource_To_api_Disk(volumeName string, disk *api.Disk, volumesDiscardIgnore []string) error {
	disk.Type = "file"
	setDiskDriver(disk, "raw", !slices.Contains(volumesDiscardIgnore, volumeName))
	disk.Source.File = GetHotplugFilesystemVolumePath(volumeName)
	return nil
}

func Convert_v1_BlockVolumeSource_To_api_Disk(volumeName string, disk *api.Disk, volumesDiscardIgnore []string) error {
	disk.Type = "block"
	setDiskDriver(disk, "raw", !slices.Contains(volumesDiscardIgnore, volumeName))
	disk.Source.Name = volumeName
	disk.Source.Dev = GetBlockDeviceVolumePath(volumeName)
	return nil
}

// Convert_v1_Hotplug_BlockVolumeSource_To_api_Disk takes a block device source and builds the domain Disk representation
func Convert_v1_Hotplug_BlockVolumeSource_To_api_Disk(volumeName string, disk *api.Disk, volumesDiscardIgnore []string) error {
	disk.Type = "block"
	setDiskDriver(disk, "raw", !slices.Contains(volumesDiscardIgnore, volumeName))
	disk.Source.Dev = GetHotplugBlockDeviceVolumePath(volumeName)
	return nil
}

func Convert_v1_HostDisk_To_api_Disk(volumeName string, path string, disk *api.Disk, c *ConverterContext) error {
	disk.Type = "file"
	if cbtPath, ok := c.ApplyCBT[volumeName]; ok {
		disk.Driver.Type = "qcow2"
		disk.Source.File = cbtPath
		disk.Source.DataStore = &api.DataStore{
			Type: "file",
			Format: &api.DataStoreFormat{
				Type: "raw",
			},
			Source: &api.DiskSource{
				File: hostdisk.GetMountedHostDiskPath(volumeName, path),
			},
		}
	} else {
		disk.Driver.Type = "raw"
		disk.Source.File = hostdisk.GetMountedHostDiskPath(volumeName, path)
	}
	disk.Driver.ErrorPolicy = v1.DiskErrorPolicyStop
	return nil
}

func Convert_v1_SysprepSource_To_api_Disk(volumeName string, disk *api.Disk) error {
	if disk.Type == "lun" {
		return fmt.Errorf(deviceTypeNotCompatibleFmt, disk.Alias.GetName())
	}

	disk.Source.File = config.GetSysprepDiskPath(volumeName)
	disk.Type = "file"
	disk.Driver.Type = "raw"
	return nil
}

func Convert_v1_CloudInitSource_To_api_Disk(source v1.VolumeSource, disk *api.Disk, c *ConverterContext) error {
	if disk.Type == "lun" {
		return fmt.Errorf(deviceTypeNotCompatibleFmt, disk.Alias.GetName())
	}

	var dataSource cloudinit.DataSourceType
	if source.CloudInitNoCloud != nil {
		dataSource = cloudinit.DataSourceNoCloud
	} else if source.CloudInitConfigDrive != nil {
		dataSource = cloudinit.DataSourceConfigDrive
	} else {
		return fmt.Errorf("Only nocloud and configdrive are valid cloud-init volumes")
	}

	disk.Source.File = cloudinit.GetIsoFilePath(dataSource, c.VirtualMachine.Name, c.VirtualMachine.Namespace)
	disk.Type = "file"
	setDiskDriver(disk, "raw", false)
	return nil
}

func Convert_v1_DownwardMetricSource_To_api_Disk(disk *api.Disk, c *ConverterContext) error {
	disk.Type = "file"
	disk.ReadOnly = toApiReadOnly(true)
	disk.Driver = &api.DiskDriver{
		Type: "raw",
		Name: "qemu",
	}
	// This disk always needs `virtio`. Validation ensures that bus is unset or is already virtio
	disk.Model = InterpretTransitionalModelType(&c.UseVirtioTransitional, c.Architecture.GetArchitecture())
	disk.Source = api.DiskSource{
		File: config.DownwardMetricDisk,
	}
	return nil
}

func Convert_v1_EmptyDiskSource_To_api_Disk(volumeName string, _ *v1.EmptyDiskSource, disk *api.Disk) error {
	if disk.Type == "lun" {
		return fmt.Errorf(deviceTypeNotCompatibleFmt, disk.Alias.GetName())
	}

	disk.Type = "file"
	disk.Source.File = emptydisk.NewEmptyDiskCreator().FilePathForVolumeName(volumeName)
	setDiskDriver(disk, "qcow2", true)

	return nil
}

func Convert_v1_ContainerDiskSource_To_api_Disk(volumeName string, _ *v1.ContainerDiskSource, disk *api.Disk, c *ConverterContext, diskIndex int) error {
	if disk.Type == "lun" {
		return fmt.Errorf(deviceTypeNotCompatibleFmt, disk.Alias.GetName())
	}
	disk.Type = "file"
	setDiskDriver(disk, "qcow2", true)
	disk.Source.File = c.EphemeraldiskCreator.GetFilePath(volumeName)
	disk.BackingStore = &api.BackingStore{
		Format: &api.BackingStoreFormat{},
		Source: &api.DiskSource{},
	}

	source := containerdisk.GetDiskTargetPathFromLauncherView(diskIndex)
	if info := c.DisksInfo[volumeName]; info != nil {
		disk.BackingStore.Format.Type = info.Format
	} else {
		return fmt.Errorf("no disk info provided for volume %s", volumeName)
	}
	disk.BackingStore.Source.File = source
	disk.BackingStore.Type = "file"

	return nil
}

func Convert_v1_EphemeralVolumeSource_To_api_Disk(volumeName string, disk *api.Disk, c *ConverterContext) error {
	disk.Type = "file"
	setDiskDriver(disk, "qcow2", true)
	disk.Source.File = c.EphemeraldiskCreator.GetFilePath(volumeName)
	disk.BackingStore = &api.BackingStore{
		Format: &api.BackingStoreFormat{},
		Source: &api.DiskSource{},
	}

	backingDisk := &api.Disk{Driver: &api.DiskDriver{}}
	if c.IsBlockPVC[volumeName] {
		if err := Convert_v1_BlockVolumeSource_To_api_Disk(volumeName, backingDisk, c.VolumesDiscardIgnore); err != nil {
			return err
		}
	} else {
		if err := Convert_v1_FilesystemVolumeSource_To_api_Disk(volumeName, backingDisk, c.VolumesDiscardIgnore); err != nil {
			return err
		}
	}
	disk.BackingStore.Format.Type = backingDisk.Driver.Type
	disk.BackingStore.Source = &backingDisk.Source
	disk.BackingStore.Type = backingDisk.Type

	return nil
}

func Convert_v1_Rng_To_api_Rng(_ *v1.Rng, rng *api.Rng, c *ConverterContext) error {

	// default rng model for KVM/QEMU virtualization
	rng.Model = InterpretTransitionalModelType(&c.UseVirtioTransitional, c.Architecture.GetArchitecture())

	// default backend model, random
	rng.Backend = &api.RngBackend{
		Model: "random",
	}

	// the default source for rng is dev urandom
	rng.Backend.Source = "/dev/urandom"

	if c.UseLaunchSecuritySEV || c.UseLaunchSecurityPV {
		rng.Driver = &api.RngDriver{
			IOMMU: "on",
		}
	}

	return nil
}

func Convert_v1_Usbredir_To_api_Usbredir(vmi *v1.VirtualMachineInstance, domainDevices *api.Devices, _ *ConverterContext) error {
	clientDevices := vmi.Spec.Domain.Devices.ClientPassthrough

	// Default is to have USB Redirection disabled
	if clientDevices == nil {
		return nil
	}

	// Note that at the moment, we don't require any specific input to configure the USB devices
	// so we simply create the maximum allowed dictated by v1.UsbClientPassthroughMaxNumberOf
	redirectDevices := make([]api.RedirectedDevice, v1.UsbClientPassthroughMaxNumberOf)

	for i := 0; i < v1.UsbClientPassthroughMaxNumberOf; i++ {
		path := fmt.Sprintf("/var/run/kubevirt-private/%s/virt-usbredir-%d", vmi.ObjectMeta.UID, i)
		redirectDevices[i] = api.RedirectedDevice{
			Type: "unix",
			Bus:  "usb",
			Source: api.RedirectedDeviceSource{
				Mode: "bind",
				Path: path,
			},
		}
	}
	domainDevices.Redirs = redirectDevices
	return nil
}

func convertPanicDevices(panicDevices []v1.PanicDevice) []api.PanicDevice {
	var domainPanicDevices []api.PanicDevice

	for _, panicDevice := range panicDevices {
		domainPanicDevices = append(domainPanicDevices, api.PanicDevice{Model: panicDevice.Model})
	}

	return domainPanicDevices
}

func Convert_v1_Sound_To_api_Sound(vmi *v1.VirtualMachineInstance, domainDevices *api.Devices, _ *ConverterContext) {
	sound := vmi.Spec.Domain.Devices.Sound

	// Default is to not have any Sound device
	if sound == nil {
		return
	}

	model := "ich9"
	if sound.Model == "ac97" {
		model = "ac97"
	}

	soundCards := make([]api.SoundCard, 1)
	soundCards[0] = api.SoundCard{
		Alias: api.NewUserDefinedAlias(sound.Name),
		Model: model,
	}

	domainDevices.SoundCards = soundCards
}

func Convert_v1_Input_To_api_InputDevice(input *v1.Input, inputDevice *api.Input) error {
	if input.Bus != v1.InputBusVirtio && input.Bus != v1.InputBusUSB && input.Bus != "" {
		return fmt.Errorf("input contains unsupported bus %s", input.Bus)
	}

	if input.Bus != v1.InputBusVirtio && input.Bus != v1.InputBusUSB {
		input.Bus = v1.InputBusUSB
	}

	if input.Type != v1.InputTypeTablet {
		return fmt.Errorf("input contains unsupported type %s", input.Type)
	}

	inputDevice.Bus = input.Bus
	inputDevice.Type = input.Type
	inputDevice.Alias = api.NewUserDefinedAlias(input.Name)

	if input.Bus == v1.InputBusVirtio {
		inputDevice.Model = v1.VirtIO
	}
	return nil
}

func Convert_v1_Clock_To_api_Clock(source *v1.Clock, clock *api.Clock) error {
	if source.UTC != nil {
		clock.Offset = "utc"
		if source.UTC.OffsetSeconds != nil {
			clock.Adjustment = strconv.Itoa(*source.UTC.OffsetSeconds)
		} else {
			clock.Adjustment = "reset"
		}
	} else if source.Timezone != nil {
		clock.Offset = "timezone"
		clock.Timezone = string(*source.Timezone)
	}

	if source.Timer != nil {
		if source.Timer.RTC != nil {
			newTimer := api.Timer{Name: "rtc"}
			newTimer.Track = string(source.Timer.RTC.Track)
			newTimer.TickPolicy = string(source.Timer.RTC.TickPolicy)
			newTimer.Present = boolToYesNo(source.Timer.RTC.Enabled, true)
			clock.Timer = append(clock.Timer, newTimer)
		}
		if source.Timer.PIT != nil {
			newTimer := api.Timer{Name: "pit"}
			newTimer.Present = boolToYesNo(source.Timer.PIT.Enabled, true)
			newTimer.TickPolicy = string(source.Timer.PIT.TickPolicy)
			clock.Timer = append(clock.Timer, newTimer)
		}
		if source.Timer.KVM != nil {
			newTimer := api.Timer{Name: "kvmclock"}
			newTimer.Present = boolToYesNo(source.Timer.KVM.Enabled, true)
			clock.Timer = append(clock.Timer, newTimer)
		}
		if source.Timer.HPET != nil {
			newTimer := api.Timer{Name: "hpet"}
			newTimer.Present = boolToYesNo(source.Timer.HPET.Enabled, true)
			newTimer.TickPolicy = string(source.Timer.HPET.TickPolicy)
			clock.Timer = append(clock.Timer, newTimer)
		}
		if source.Timer.Hyperv != nil {
			newTimer := api.Timer{Name: "hypervclock"}
			newTimer.Present = boolToYesNo(source.Timer.Hyperv.Enabled, true)
			clock.Timer = append(clock.Timer, newTimer)
		}
	}

	return nil
}

func convertFeatureState(source *v1.FeatureState) *api.FeatureState {
	if source != nil {
		return &api.FeatureState{
			State: boolToOnOff(source.Enabled, true),
		}
	}
	return nil
}

func Convert_v1_Features_To_api_Features(source *v1.Features, features *api.Features, c *ConverterContext) error {
	if source.ACPI.Enabled == nil || *source.ACPI.Enabled {
		features.ACPI = &api.FeatureEnabled{}
	}
	if source.SMM != nil {
		if source.SMM.Enabled == nil || *source.SMM.Enabled {
			features.SMM = &api.FeatureEnabled{}
		}
	}
	if source.APIC != nil {
		if source.APIC.Enabled == nil || *source.APIC.Enabled {
			features.APIC = &api.FeatureEnabled{}
		}
	}
	if source.Hyperv != nil {
		features.Hyperv = &api.FeatureHyperv{}
		err := Convert_v1_FeatureHyperv_To_api_FeatureHyperv(source.Hyperv, features.Hyperv)
		if err != nil {
			return nil
		}
	} else if source.HypervPassthrough != nil && *source.HypervPassthrough.Enabled {
		features.Hyperv = &api.FeatureHyperv{
			Mode: api.HypervModePassthrough,
		}
	}
	if source.KVM != nil {
		features.KVM = &api.FeatureKVM{
			Hidden: &api.FeatureState{
				State: boolToOnOff(&source.KVM.Hidden, false),
			},
		}
	}
	if source.Pvspinlock != nil {
		features.PVSpinlock = &api.FeaturePVSpinlock{
			State: boolToOnOff(source.Pvspinlock.Enabled, true),
		}
	}

	if c.UseLaunchSecurityTDX {
		features.PMU = &api.FeatureState{
			State: "off",
		}
	}

	return nil
}

func Convert_v1_FeatureHyperv_To_api_FeatureHyperv(source *v1.FeatureHyperv, hyperv *api.FeatureHyperv) error {
	if source.Spinlocks != nil {
		hyperv.Spinlocks = &api.FeatureSpinlocks{
			State:   boolToOnOff(source.Spinlocks.Enabled, true),
			Retries: source.Spinlocks.Retries,
		}
	}
	if source.VendorID != nil {
		hyperv.VendorID = &api.FeatureVendorID{
			State: boolToOnOff(source.VendorID.Enabled, true),
			Value: source.VendorID.VendorID,
		}
	}

	hyperv.Relaxed = convertFeatureState(source.Relaxed)
	hyperv.Reset = convertFeatureState(source.Reset)
	hyperv.Runtime = convertFeatureState(source.Runtime)
	hyperv.SyNIC = convertFeatureState(source.SyNIC)
	hyperv.SyNICTimer = convertV1ToAPISyNICTimer(source.SyNICTimer)
	hyperv.VAPIC = convertFeatureState(source.VAPIC)
	hyperv.VPIndex = convertFeatureState(source.VPIndex)
	hyperv.Frequencies = convertFeatureState(source.Frequencies)
	hyperv.Reenlightenment = convertFeatureState(source.Reenlightenment)
	hyperv.TLBFlush = convertFeatureState(source.TLBFlush)
	hyperv.IPI = convertFeatureState(source.IPI)
	hyperv.EVMCS = convertFeatureState(source.EVMCS)
	return nil
}

func convertV1ToAPISyNICTimer(syNICTimer *v1.SyNICTimer) *api.SyNICTimer {
	if syNICTimer == nil {
		return nil
	}

	result := &api.SyNICTimer{
		State: boolToOnOff(syNICTimer.Enabled, true),
	}

	if syNICTimer.Direct != nil {
		result.Direct = &api.FeatureState{
			State: boolToOnOff(syNICTimer.Direct.Enabled, true),
		}
	}
	return result
}

func ConvertV1ToAPIBalloning(source *v1.Devices, ballooning *api.MemBalloon, c *ConverterContext) {
	if source != nil && source.AutoattachMemBalloon != nil && !*source.AutoattachMemBalloon {
		ballooning.Model = "none"
		ballooning.Stats = nil
	} else {
		ballooning.Model = InterpretTransitionalModelType(&c.UseVirtioTransitional, c.Architecture.GetArchitecture())
		if c.MemBalloonStatsPeriod != 0 {
			ballooning.Stats = &api.Stats{Period: c.MemBalloonStatsPeriod}
		}
		if c.UseLaunchSecuritySEV || c.UseLaunchSecurityPV {
			ballooning.Driver = &api.MemBalloonDriver{
				IOMMU: "on",
			}
		}
		ballooning.FreePageReporting = boolToOnOff(&c.FreePageReporting, false)
	}
}

func initializeQEMUCmdAndQEMUArg(domain *api.Domain) {
	if domain.Spec.QEMUCmd == nil {
		domain.Spec.QEMUCmd = &api.Commandline{}
	}

	if domain.Spec.QEMUCmd.QEMUArg == nil {
		domain.Spec.QEMUCmd.QEMUArg = make([]api.Arg, 0)
	}
}

func setupDomainMemory(vmi *v1.VirtualMachineInstance, domain *api.Domain) error {
	if vmi.Spec.Domain.Memory == nil ||
		vmi.Spec.Domain.Memory.MaxGuest == nil ||
		vmi.Spec.Domain.Memory.Guest.Equal(*vmi.Spec.Domain.Memory.MaxGuest) {
		var err error

		domain.Spec.Memory, err = vcpu.QuantityToByte(*vcpu.GetVirtualMemory(vmi))
		if err != nil {
			return err
		}
		return nil
	}

	maxMemory, err := vcpu.QuantityToByte(*vmi.Spec.Domain.Memory.MaxGuest)
	if err != nil {
		return err
	}

	domain.Spec.MaxMemory = &api.MaxMemory{
		Unit:  maxMemory.Unit,
		Value: maxMemory.Value,
	}

	currentMemory, err := vcpu.QuantityToByte(*vmi.Spec.Domain.Memory.Guest)
	if err != nil {
		return err
	}

	domain.Spec.Memory = currentMemory

	return nil
}

func Convert_v1_Firmware_To_related_apis(vmi *v1.VirtualMachineInstance, domain *api.Domain, c *ConverterContext) error {
	firmware := vmi.Spec.Domain.Firmware
	if firmware == nil {
		return nil
	}

	domain.Spec.SysInfo.System = []api.Entry{
		{
			Name:  "uuid",
			Value: string(firmware.UUID),
		},
	}

	if vmi.IsBootloaderEFI() {
<<<<<<< HEAD
		if c.UseLaunchSecurityTDX {
			// Use stateless firmware for the TDX VMs
			domain.Spec.OS.BootLoader = &api.Loader{
				Path:     c.EFIConfiguration.EFICode,
				ReadOnly: "yes",
				Secure:   boolToYesNo(&c.EFIConfiguration.SecureLoader, false),
				Type:     "rom",
			}
			domain.Spec.OS.NVRam = nil
		} else {
			domain.Spec.OS.BootLoader = &api.Loader{
				Path:     c.EFIConfiguration.EFICode,
				ReadOnly: "yes",
				Secure:   boolToYesNo(&c.EFIConfiguration.SecureLoader, false),
				Type:     "pflash",
			}

=======
		domain.Spec.OS.BootLoader = &api.Loader{
			Path:     c.EFIConfiguration.EFICode,
			ReadOnly: "yes",
			Secure:   boolToYesNo(&c.EFIConfiguration.SecureLoader, false),
		}

		if util.IsSEVSNPVMI(vmi) || util.IsTDXVMI(vmi) {
			// Use stateless firmware for the TDX/SNP VMs
			domain.Spec.OS.BootLoader.Type = "rom"
			domain.Spec.OS.NVRam = nil
		} else {
			domain.Spec.OS.BootLoader.Type = "pflash"
>>>>>>> b8d3dc37
			domain.Spec.OS.NVRam = &api.NVRam{
				Template: c.EFIConfiguration.EFIVars,
				NVRam:    filepath.Join(services.PathForNVram(vmi), vmi.Name+"_VARS.fd"),
			}
		}
	}

	if firmware.Bootloader != nil && firmware.Bootloader.BIOS != nil {
		if firmware.Bootloader.BIOS.UseSerial != nil && *firmware.Bootloader.BIOS.UseSerial {
			domain.Spec.OS.BIOS = &api.BIOS{
				UseSerial: "yes",
			}
		}
	}

	if len(firmware.Serial) > 0 {
		domain.Spec.SysInfo.System = append(domain.Spec.SysInfo.System, api.Entry{
			Name:  "serial",
			Value: firmware.Serial,
		})
	}

	if util.HasKernelBootContainerImage(vmi) {
		kb := firmware.KernelBoot

		log.Log.Object(vmi).Infof("kernel boot defined for VMI. Converting to domain XML")
		if kb.Container.KernelPath != "" {
			kernelPath := containerdisk.GetKernelBootArtifactPathFromLauncherView(kb.Container.KernelPath)
			log.Log.Object(vmi).Infof("setting kernel path for kernel boot: %s", kernelPath)
			domain.Spec.OS.Kernel = kernelPath
		}

		if kb.Container.InitrdPath != "" {
			initrdPath := containerdisk.GetKernelBootArtifactPathFromLauncherView(kb.Container.InitrdPath)
			log.Log.Object(vmi).Infof("setting initrd path for kernel boot: %s", initrdPath)
			domain.Spec.OS.Initrd = initrdPath
		}

	}

	// Define custom command-line arguments even if kernel-boot container is not defined
	if firmware.KernelBoot != nil {
		log.Log.Object(vmi).Infof("setting custom kernel arguments: %s", firmware.KernelBoot.KernelArgs)
		domain.Spec.OS.KernelArgs = firmware.KernelBoot.KernelArgs
	}

	if err := Convert_v1_Firmware_ACPI_To_related_apis(firmware, domain, vmi.Spec.Volumes); err != nil {
		return err
	}

	return nil
}

func Convert_v1_Firmware_ACPI_To_related_apis(firmware *v1.Firmware, domain *api.Domain, volumes []v1.Volume) error {
	if firmware.ACPI == nil {
		return nil
	}

	if firmware.ACPI.SlicNameRef == "" && firmware.ACPI.MsdmNameRef == "" {
		return fmt.Errorf("No ACPI tables were set. Expecting at least one.")
	}

	if domain.Spec.OS.ACPI == nil {
		domain.Spec.OS.ACPI = &api.OSACPI{}
	}

	if val, err := createACPITable("slic", firmware.ACPI.SlicNameRef, volumes); err != nil {
		return err
	} else if val != nil {
		domain.Spec.OS.ACPI.Table = append(domain.Spec.OS.ACPI.Table, *val)
	}

	if val, err := createACPITable("msdm", firmware.ACPI.MsdmNameRef, volumes); err != nil {
		return err
	} else if val != nil {
		domain.Spec.OS.ACPI.Table = append(domain.Spec.OS.ACPI.Table, *val)
	}

	// if field was set but volume was not found, helper function will return error
	return nil
}

func createACPITable(source, volumeName string, volumes []v1.Volume) (*api.ACPITable, error) {
	if volumeName == "" {
		return nil, nil
	}

	for _, volume := range volumes {
		if volume.Name != volumeName {
			continue
		}

		if volume.Secret == nil {
			// Unsupported. This should have been blocked by webhook, so warn user.
			return nil, fmt.Errorf("Firmware's volume type is unsupported for %s", source)
		}

		// Return path to table's binary data
		sourcePath := config.GetSecretSourcePath(volumeName)
		sourcePath = filepath.Join(sourcePath, fmt.Sprintf("%s.bin", source))
		return &api.ACPITable{
			Type: source,
			Path: sourcePath,
		}, nil
	}

	return nil, fmt.Errorf("Firmware's volume for %s was not found", source)
}

func hasIOThreads(vmi *v1.VirtualMachineInstance) bool {
	if vmi.Spec.Domain.IOThreadsPolicy != nil {
		return true
	}
	for _, diskDevice := range vmi.Spec.Domain.Devices.Disks {
		if diskDevice.DedicatedIOThread != nil && *diskDevice.DedicatedIOThread {
			return true
		}
	}
	return false
}

func getIOThreadsCountType(vmi *v1.VirtualMachineInstance) (ioThreadCount, autoThreads int) {
	dedicatedThreads := 0

	var threadPoolLimit int
	policy := vmi.Spec.Domain.IOThreadsPolicy
	switch {
	case policy == nil:
		threadPoolLimit = 1
	case *policy == v1.IOThreadsPolicyShared:
		threadPoolLimit = 1
	case *policy == v1.IOThreadsPolicyAuto:
		// When IOThreads policy is set to auto and we've allocated a dedicated
		// pCPU for the emulator thread, we can place IOThread and Emulator thread in the same pCPU
		if vmi.IsCPUDedicated() && vmi.Spec.Domain.CPU.IsolateEmulatorThread {
			threadPoolLimit = 1
		} else {
			numCPUs := 1
			// Requested CPU's is guaranteed to be no greater than the limit
			if cpuRequests, ok := vmi.Spec.Domain.Resources.Requests[k8sv1.ResourceCPU]; ok {
				numCPUs = int(cpuRequests.Value())
			} else if cpuLimit, ok := vmi.Spec.Domain.Resources.Limits[k8sv1.ResourceCPU]; ok {
				numCPUs = int(cpuLimit.Value())
			}

			threadPoolLimit = numCPUs * 2
		}
	case *policy == v1.IOThreadsPolicySupplementalPool:
		if vmi.Spec.Domain.IOThreads.SupplementalPoolThreadCount != nil {
			ioThreadCount = int(*vmi.Spec.Domain.IOThreads.SupplementalPoolThreadCount)
		}
		return
	}

	for _, diskDevice := range vmi.Spec.Domain.Devices.Disks {
		if diskDevice.DedicatedIOThread != nil && *diskDevice.DedicatedIOThread {
			dedicatedThreads += 1
		} else {
			autoThreads += 1
		}
	}

	if (autoThreads + dedicatedThreads) > threadPoolLimit {
		autoThreads = threadPoolLimit - dedicatedThreads
		// We need at least one shared thread
		if autoThreads < 1 {
			autoThreads = 1
		}
	}

	ioThreadCount = autoThreads + dedicatedThreads
	return
}

func setIOThreads(vmi *v1.VirtualMachineInstance, domain *api.Domain, vcpus uint) {
	if !hasIOThreads(vmi) {
		return
	}
	currentAutoThread := defaultIOThread
	ioThreadCount, autoThreads := getIOThreadsCountType(vmi)
	if ioThreadCount != 0 {
		if domain.Spec.IOThreads == nil {
			domain.Spec.IOThreads = &api.IOThreads{}
		}
		domain.Spec.IOThreads.IOThreads = uint(ioThreadCount)
	}
	if vmi.Spec.Domain.IOThreadsPolicy != nil &&
		*vmi.Spec.Domain.IOThreadsPolicy == v1.IOThreadsPolicySupplementalPool {
		iothreads := &api.DiskIOThreads{}
		for id := 1; id <= int(*vmi.Spec.Domain.IOThreads.SupplementalPoolThreadCount); id++ {
			iothreads.IOThread = append(iothreads.IOThread, api.DiskIOThread{Id: uint32(id)})
		}
		for i, disk := range domain.Spec.Devices.Disks {
			// Only disks with virtio bus support IOThreads
			if disk.Target.Bus == v1.DiskBusVirtio {
				domain.Spec.Devices.Disks[i].Driver.IOThreads = iothreads
			}
		}
	} else {
		currentDedicatedThread := uint(autoThreads + 1)
		for i, disk := range domain.Spec.Devices.Disks {
			// Only disks with virtio bus support IOThreads
			if disk.Target.Bus == v1.DiskBusVirtio {
				if vmi.Spec.Domain.Devices.Disks[i].DedicatedIOThread != nil && *vmi.Spec.Domain.Devices.Disks[i].DedicatedIOThread {
					domain.Spec.Devices.Disks[i].Driver.IOThread = pointer.P(currentDedicatedThread)
					currentDedicatedThread += 1
				} else {
					domain.Spec.Devices.Disks[i].Driver.IOThread = pointer.P(currentAutoThread)
					// increment the threadId to be used next but wrap around at the thread limit
					// the odd math here is because thread ID's start at 1, not 0
					currentAutoThread = (currentAutoThread % uint(autoThreads)) + 1
				}
			}
		}
	}

	// Virtio-scsi doesn't support IO threads yet, only the SCSI controller supports.
	setIOThreadSCSIController := false
	for i, disk := range domain.Spec.Devices.Disks {
		// Only disks with virtio bus support IOThreads
		if disk.Target.Bus == v1.DiskBusSCSI {
			if vmi.Spec.Domain.Devices.Disks[i].DedicatedIOThread != nil && *vmi.Spec.Domain.Devices.Disks[i].DedicatedIOThread {
				setIOThreadSCSIController = true
				break
			}
		}
	}
	if !setIOThreadSCSIController {
		return
	}
	for i, controller := range domain.Spec.Devices.Controllers {
		if controller.Type == "scsi" {
			if controller.Driver == nil {
				domain.Spec.Devices.Controllers[i].Driver = &api.ControllerDriver{}
			}
			domain.Spec.Devices.Controllers[i].Driver.IOThread = pointer.P(currentAutoThread)
			domain.Spec.Devices.Controllers[i].Driver.Queues = pointer.P(vcpus)
		}
	}
}

func Convert_v1_VirtualMachineInstance_To_api_Domain(vmi *v1.VirtualMachineInstance, domain *api.Domain, c *ConverterContext) (err error) {
	var controllerDriver *api.ControllerDriver

	precond.MustNotBeNil(vmi)
	precond.MustNotBeNil(domain)
	precond.MustNotBeNil(c)

	domain.Spec.Name = api.VMINamespaceKeyFunc(vmi)
	domain.ObjectMeta.Name = vmi.ObjectMeta.Name
	domain.ObjectMeta.Namespace = vmi.ObjectMeta.Namespace

	// Set VM CPU cores
	// CPU topology will be created everytime, because user can specify
	// number of cores in vmi.Spec.Domain.Resources.Requests/Limits, not only
	// in vmi.Spec.Domain.CPU
	cpuTopology := vcpu.GetCPUTopology(vmi)
	cpuCount := vcpu.CalculateRequestedVCPUs(cpuTopology)

	domain.Spec.CPU.Topology = cpuTopology
	domain.Spec.VCPU = &api.VCPU{
		Placement: "static",
		CPUs:      cpuCount,
	}
	// set the maximum number of sockets here to allow hot-plug CPUs
	if vmiCPU := vmi.Spec.Domain.CPU; vmiCPU != nil && vmiCPU.MaxSockets != 0 && c.Architecture.SupportCPUHotplug() {
		domainVCPUTopologyForHotplug(vmi, domain)
	}

	kvmPath := "/dev/kvm"
	if _, err := os.Stat(kvmPath); errors.Is(err, os.ErrNotExist) {
		if c.AllowEmulation {
			logger := log.DefaultLogger()
			logger.Infof("Hardware emulation device '%s' not present. Using software emulation.", kvmPath)
			domain.Spec.Type = "qemu"
		} else {
			return fmt.Errorf("hardware emulation device '%s' not present", kvmPath)
		}
	} else if err != nil {
		return err
	}

	newChannel := Add_Agent_To_api_Channel()
	domain.Spec.Devices.Channels = append(domain.Spec.Devices.Channels, newChannel)

	if downwardmetrics.HasDevice(&vmi.Spec) {
		// Handle downwardMetrics
		domain.Spec.Devices.Channels = append(domain.Spec.Devices.Channels, convertDownwardMetricsChannel())
	}

	domain.Spec.SysInfo = &api.SysInfo{}

	err = Convert_v1_Firmware_To_related_apis(vmi, domain, c)
	if err != nil {
		return err
	}

	if c.UseLaunchSecuritySEV || c.UseLaunchSecurityPV {
		controllerDriver = &api.ControllerDriver{
			IOMMU: "on",
		}
<<<<<<< HEAD
=======
	}

	if util.UseLaunchSecurity(vmi) {
		domain.Spec.LaunchSecurity = c.Architecture.LaunchSecurity(vmi)
>>>>>>> b8d3dc37
	}
	domain.Spec.LaunchSecurity = c.Architecture.LaunchSecurity(vmi)

	if c.SMBios != nil {
		domain.Spec.SysInfo.System = append(domain.Spec.SysInfo.System,
			api.Entry{
				Name:  "manufacturer",
				Value: c.SMBios.Manufacturer,
			},
			api.Entry{
				Name:  "family",
				Value: c.SMBios.Family,
			},
			api.Entry{
				Name:  "product",
				Value: c.SMBios.Product,
			},
			api.Entry{
				Name:  "sku",
				Value: c.SMBios.Sku,
			},
			api.Entry{
				Name:  "version",
				Value: c.SMBios.Version,
			},
		)
	}

	// Take SMBios values from the VirtualMachineOptions
	if c.Architecture.IsSMBiosNeeded() {
		domain.Spec.OS.SMBios = &api.SMBios{
			Mode: "sysinfo",
		}
	}

	if vmi.Spec.Domain.Chassis != nil {
		domain.Spec.SysInfo.Chassis = []api.Entry{
			{
				Name:  "manufacturer",
				Value: vmi.Spec.Domain.Chassis.Manufacturer,
			},
			{
				Name:  "version",
				Value: vmi.Spec.Domain.Chassis.Version,
			},
			{
				Name:  "serial",
				Value: vmi.Spec.Domain.Chassis.Serial,
			},
			{
				Name:  "asset",
				Value: vmi.Spec.Domain.Chassis.Asset,
			},
			{
				Name:  "sku",
				Value: vmi.Spec.Domain.Chassis.Sku,
			},
		}
	}

	if err = setupDomainMemory(vmi, domain); err != nil {
		return err
	}

	var isMemfdRequired = false
	if vmi.Spec.Domain.Memory != nil && vmi.Spec.Domain.Memory.Hugepages != nil {
		domain.Spec.MemoryBacking = &api.MemoryBacking{
			HugePages: &api.HugePages{},
		}
		if val := vmi.Annotations[v1.MemfdMemoryBackend]; val != "false" {
			isMemfdRequired = true
		}
	}
	// virtiofs require shared access
	if util.IsVMIVirtiofsEnabled(vmi) {
		if domain.Spec.MemoryBacking == nil {
			domain.Spec.MemoryBacking = &api.MemoryBacking{}
		}
		domain.Spec.MemoryBacking.Access = &api.MemoryBackingAccess{
			Mode: "shared",
		}
		isMemfdRequired = true
	}

	if isMemfdRequired {
		// Set memfd as memory backend to solve SELinux restrictions
		// See the issue: https://github.com/kubevirt/kubevirt/issues/3781
		domain.Spec.MemoryBacking.Source = &api.MemoryBackingSource{Type: "memfd"}

		// NUMA is required in order to use memfd
		if domain.Spec.CPU.NUMA == nil {
			domain.Spec.CPU.NUMA = &api.NUMA{
				Cells: []api.NUMACell{
					{
						ID:     "0",
						CPUs:   fmt.Sprintf("0-%d", domain.Spec.VCPU.CPUs-1),
						Memory: uint64(vcpu.GetVirtualMemory(vmi).Value() / int64(1024)),
						Unit:   "KiB",
					},
				},
			}
		}
	}

	volumeIndices := map[string]int{}
	volumes := map[string]*v1.Volume{}
	for i, volume := range vmi.Spec.Volumes {
		volumes[volume.Name] = volume.DeepCopy()
		volumeIndices[volume.Name] = i
	}

	var numBlkQueues *uint
	virtioBlkMQRequested := (vmi.Spec.Domain.Devices.BlockMultiQueue != nil) && (*vmi.Spec.Domain.Devices.BlockMultiQueue)
	vcpus := uint(cpuCount)
	if vcpus == 0 {
		vcpus = uint(1)
	}

	if virtioBlkMQRequested {
		numBlkQueues = &vcpus
	}

	volumeStatusMap := make(map[string]v1.VolumeStatus)
	for _, volumeStatus := range vmi.Status.VolumeStatus {
		volumeStatusMap[volumeStatus.Name] = volumeStatus
	}

	prefixMap := newDeviceNamer(vmi.Status.VolumeStatus, vmi.Spec.Domain.Devices.Disks)
	for _, disk := range vmi.Spec.Domain.Devices.Disks {
		newDisk := api.Disk{}
		emptyCDRom := false

		err := Convert_v1_Disk_To_api_Disk(c, &disk, &newDisk, prefixMap, numBlkQueues, volumeStatusMap)
		if err != nil {
			return err
		}
		volume := volumes[disk.Name]
		if volume == nil {
			if disk.CDRom == nil {
				return fmt.Errorf("no matching volume with name %s found", disk.Name)
			}
			emptyCDRom = true
		}

		hpStatus, hpOk := c.HotplugVolumes[disk.Name]
		switch {
		case emptyCDRom:
			err = Convert_v1_Missing_Volume_To_api_Disk(&newDisk)
		case hpOk:
			err = Convert_v1_Hotplug_Volume_To_api_Disk(volume, &newDisk, c)
		default:
			err = Convert_v1_Volume_To_api_Disk(volume, &newDisk, c, volumeIndices[disk.Name])
		}

		if err != nil {
			return err
		}

		if err := Convert_v1_BlockSize_To_api_BlockIO(&disk, &newDisk); err != nil {
			return err
		}

		_, isPermVolume := c.PermanentVolumes[disk.Name]
		// if len(c.PermanentVolumes) == 0, it means the vmi is not ready yet, add all disks
		permReady := isPermVolume || len(c.PermanentVolumes) == 0
		hotplugReady := hpOk && (hpStatus.Phase == v1.HotplugVolumeMounted || hpStatus.Phase == v1.VolumeReady)

		if permReady || hotplugReady || emptyCDRom {
			domain.Spec.Devices.Disks = append(domain.Spec.Devices.Disks, newDisk)
		}
		if err := setErrorPolicy(&disk, &newDisk); err != nil {
			return err
		}
	}
	// Handle virtioFS
	domain.Spec.Devices.Filesystems = append(domain.Spec.Devices.Filesystems, convertFileSystems(vmi.Spec.Domain.Devices.Filesystems)...)

	domain.Spec.Devices.PanicDevices = append(domain.Spec.Devices.PanicDevices, convertPanicDevices(vmi.Spec.Domain.Devices.PanicDevices)...)

	Convert_v1_Sound_To_api_Sound(vmi, &domain.Spec.Devices, c)

	if vmi.Spec.Domain.Devices.Watchdog != nil {
		newWatchdog := &api.Watchdog{}
		err := c.Architecture.ConvertWatchdog(vmi.Spec.Domain.Devices.Watchdog, newWatchdog)
		if err != nil {
			return err
		}
		domain.Spec.Devices.Watchdogs = append(domain.Spec.Devices.Watchdogs, *newWatchdog)
	}

	if vmi.Spec.Domain.Devices.Rng != nil {
		newRng := &api.Rng{}
		err := Convert_v1_Rng_To_api_Rng(vmi.Spec.Domain.Devices.Rng, newRng, c)
		if err != nil {
			return err
		}
		domain.Spec.Devices.Rng = newRng
	}

	domain.Spec.Devices.Ballooning = &api.MemBalloon{}
	ConvertV1ToAPIBalloning(&vmi.Spec.Domain.Devices, domain.Spec.Devices.Ballooning, c)

	if vmi.Spec.Domain.Devices.Inputs != nil {
		inputDevices := make([]api.Input, 0)
		for i := range vmi.Spec.Domain.Devices.Inputs {
			inputDevice := api.Input{}
			err := Convert_v1_Input_To_api_InputDevice(&vmi.Spec.Domain.Devices.Inputs[i], &inputDevice)
			if err != nil {
				return err
			}
			inputDevices = append(inputDevices, inputDevice)
		}
		domain.Spec.Devices.Inputs = inputDevices
	}

	err = Convert_v1_Usbredir_To_api_Usbredir(vmi, &domain.Spec.Devices, c)
	if err != nil {
		return err
	}

	// Creating USB controller, disabled by default
	usbController := api.Controller{
		Type:  "usb",
		Index: "0",
		Model: "none",
	}
	if c.Architecture.IsUSBNeeded(vmi) {
		usbController.Model = "qemu-xhci"
	}
	domain.Spec.Devices.Controllers = append(domain.Spec.Devices.Controllers, usbController)

	if needsSCSIController(vmi) {
		scsiController := c.Architecture.ScsiController(InterpretTransitionalModelType(&c.UseVirtioTransitional, c.Architecture.GetArchitecture()), controllerDriver)
		domain.Spec.Devices.Controllers = append(domain.Spec.Devices.Controllers, scsiController)
	}

	if c.Architecture.SupportPCIHole64Disabling() && shouldDisablePCIHole64(vmi) {
		domain.Spec.Devices.Controllers = append(domain.Spec.Devices.Controllers,
			api.Controller{
				Type:  "pci",
				Index: "0",
				Model: "pcie-root",
				PCIHole64: &api.PCIHole64{
					Value: 0,
					Unit:  "KiB",
				},
			},
		)
	}

	if vmi.Spec.Domain.Clock != nil {
		clock := vmi.Spec.Domain.Clock
		newClock := &api.Clock{}
		err := Convert_v1_Clock_To_api_Clock(clock, newClock)
		if err != nil {
			return err
		}
		domain.Spec.Clock = newClock
	}

	if vmi.Spec.Domain.Features != nil {
		domain.Spec.Features = &api.Features{}
		err := Convert_v1_Features_To_api_Features(vmi.Spec.Domain.Features, domain.Spec.Features, c)

		if c.Architecture.HasVMPort() {
			domain.Spec.Features.VMPort = &api.FeatureState{State: "off"}
		}

		if err != nil {
			return err
		}
	}

	if machine := vmi.Spec.Domain.Machine; machine != nil {
		domain.Spec.OS.Type.Machine = machine.Type
	}

	if vmi.Spec.Domain.CPU != nil {
		// Set VM CPU model and vendor
		if vmi.Spec.Domain.CPU.Model != "" {
			if vmi.Spec.Domain.CPU.Model == v1.CPUModeHostModel || vmi.Spec.Domain.CPU.Model == v1.CPUModeHostPassthrough {
				domain.Spec.CPU.Mode = vmi.Spec.Domain.CPU.Model
			} else {
				domain.Spec.CPU.Mode = "custom"
				domain.Spec.CPU.Model = vmi.Spec.Domain.CPU.Model
			}
		}

		// Set VM CPU features
		existingFeatures := make(map[string]struct{})
		if vmi.Spec.Domain.CPU.Features != nil {
			for _, feature := range vmi.Spec.Domain.CPU.Features {
				existingFeatures[feature.Name] = struct{}{}
				domain.Spec.CPU.Features = append(domain.Spec.CPU.Features, api.CPUFeature{
					Name:   feature.Name,
					Policy: feature.Policy,
				})
			}
		}

		/*
						Libvirt validation fails when a CPU model is usable
						by QEMU but lacks features listed in
						`/usr/share/libvirt/cpu_map/[CPU Model].xml` on a node
						To avoid the validation error mentioned above we can disable
						deprecated features in the `/usr/share/libvirt/cpu_map/[CPU Model].xml` files.
						Examples of validation error:
			    		https://bugzilla.redhat.com/show_bug.cgi?id=2122283 - resolve by obsolete Opteron_G2
						https://gitlab.com/libvirt/libvirt/-/issues/304 - resolve by disabling mpx which is deprecated
						Issue in Libvirt: https://gitlab.com/libvirt/libvirt/-/issues/608
						once the issue is resolved we can remove mpx disablement
		*/

		_, exists := existingFeatures["mpx"]
		if c.Architecture.RequiresMPXCPUValidation() && !exists && vmi.Spec.Domain.CPU.Model != v1.CPUModeHostModel && vmi.Spec.Domain.CPU.Model != v1.CPUModeHostPassthrough {
			domain.Spec.CPU.Features = append(domain.Spec.CPU.Features, api.CPUFeature{
				Name:   "mpx",
				Policy: "disable",
			})
		}

		// Adjust guest vcpu config. Currently will handle vCPUs to pCPUs pinning
		if vmi.IsCPUDedicated() {
			err = vcpu.AdjustDomainForTopologyAndCPUSet(domain, vmi, c.Topology, c.CPUSet, hasIOThreads(vmi))
			if err != nil {
				return err
			}
		}
	}

	// Make use of the tsc frequency topology hint
	if topology.IsManualTSCFrequencyRequired(vmi) {
		freq := *vmi.Status.TopologyHints.TSCFrequency
		clock := domain.Spec.Clock
		if clock == nil {
			clock = &api.Clock{}
		}
		clock.Timer = append(clock.Timer, api.Timer{Name: "tsc", Frequency: strconv.FormatInt(freq, 10)})
		domain.Spec.Clock = clock
	}

	domain.Spec.Devices.HostDevices = append(domain.Spec.Devices.HostDevices, c.GenericHostDevices...)
	domain.Spec.Devices.HostDevices = append(domain.Spec.Devices.HostDevices, c.GPUHostDevices...)

	if vmi.Spec.Domain.CPU == nil || vmi.Spec.Domain.CPU.Model == "" {
		domain.Spec.CPU.Mode = v1.CPUModeHostModel
	}

	if vmi.Spec.Domain.Devices.AutoattachSerialConsole == nil || *vmi.Spec.Domain.Devices.AutoattachSerialConsole {
		// Add mandatory console device
		domain.Spec.Devices.Controllers = append(domain.Spec.Devices.Controllers, api.Controller{
			Type:   "virtio-serial",
			Index:  "0",
			Model:  InterpretTransitionalModelType(&c.UseVirtioTransitional, c.Architecture.GetArchitecture()),
			Driver: controllerDriver,
		})

		var serialPort uint = 0
		var serialType string = "serial"
		domain.Spec.Devices.Consoles = []api.Console{
			{
				Type: "pty",
				Target: &api.ConsoleTarget{
					Type: &serialType,
					Port: &serialPort,
				},
			},
		}

		socketPath := fmt.Sprintf("%s/%s/virt-serial%d", util.VirtPrivateDir, vmi.ObjectMeta.UID, serialPort)
		domain.Spec.Devices.Serials = []api.Serial{
			{
				Type: "unix",
				Target: &api.SerialTarget{
					Port: &serialPort,
				},
				Source: &api.SerialSource{
					Mode: "bind",
					Path: socketPath,
				},
			},
		}

		if c.SerialConsoleLog {
			domain.Spec.Devices.Serials[0].Log = &api.SerialLog{
				File:   fmt.Sprintf("%s-log", socketPath),
				Append: "on",
			}
		}

	}

	if vmi.Spec.Domain.Devices.AutoattachGraphicsDevice == nil || *vmi.Spec.Domain.Devices.AutoattachGraphicsDevice {
		c.Architecture.AddGraphicsDevice(vmi, domain, c.BochsForEFIGuests && vmi.IsBootloaderEFI())
		if vmi.Spec.Domain.Devices.Video != nil {
			video := api.Video{
				Model: api.VideoModel{
					Type:  vmi.Spec.Domain.Devices.Video.Type,
					VRam:  pointer.P(uint(16384)),
					Heads: pointer.P(uint(1)),
				},
			}
			domain.Spec.Devices.Video = []api.Video{video}
		}
		domain.Spec.Devices.Graphics = []api.Graphics{
			{
				Listen: &api.GraphicsListen{
					Type:   "socket",
					Socket: fmt.Sprintf("/var/run/kubevirt-private/%s/virt-vnc", vmi.ObjectMeta.UID),
				},
				Type: "vnc",
			},
		}
	}

	domainInterfaces, err := CreateDomainInterfaces(vmi, c)
	if err != nil {
		return err
	}
	domain.Spec.Devices.Interfaces = append(domain.Spec.Devices.Interfaces, domainInterfaces...)
	domain.Spec.Devices.HostDevices = append(domain.Spec.Devices.HostDevices, c.SRIOVDevices...)

	// Add Ignition Command Line if present
	ignitiondata := vmi.Annotations[v1.IgnitionAnnotation]
	if ignitiondata != "" && strings.Contains(ignitiondata, "ignition") {
		initializeQEMUCmdAndQEMUArg(domain)
		domain.Spec.QEMUCmd.QEMUArg = append(domain.Spec.QEMUCmd.QEMUArg, api.Arg{Value: "-fw_cfg"})
		ignitionpath := fmt.Sprintf("%s/%s", ignition.GetDomainBasePath(c.VirtualMachine.Name, c.VirtualMachine.Namespace), ignition.IgnitionFile)
		domain.Spec.QEMUCmd.QEMUArg = append(domain.Spec.QEMUCmd.QEMUArg, api.Arg{Value: fmt.Sprintf("name=opt/com.coreos/config,file=%s", ignitionpath)})
	}

	if val := vmi.Annotations[v1.PlacePCIDevicesOnRootComplex]; val == "true" {
		if err := PlacePCIDevicesOnRootComplex(&domain.Spec); err != nil {
			return err
		}
	}

	if c.Architecture.ShouldVerboseLogsBeEnabled() {
		virtLauncherLogVerbosity, err := strconv.Atoi(os.Getenv(services.ENV_VAR_VIRT_LAUNCHER_LOG_VERBOSITY))
		if err == nil && virtLauncherLogVerbosity > services.EXT_LOG_VERBOSITY_THRESHOLD {
			// isa-debugcon device is only for x86_64
			initializeQEMUCmdAndQEMUArg(domain)

			domain.Spec.QEMUCmd.QEMUArg = append(domain.Spec.QEMUCmd.QEMUArg,
				api.Arg{Value: "-chardev"},
				api.Arg{Value: fmt.Sprintf("file,id=firmwarelog,path=%s", QEMUSeaBiosDebugPipe)},
				api.Arg{Value: "-device"},
				api.Arg{Value: "isa-debugcon,iobase=0x402,chardev=firmwarelog"})
		}
	}

	if tpm.HasDevice(&vmi.Spec) {
		domain.Spec.Devices.TPMs = []api.TPM{
			{
				Model: "tpm-tis",
				Backend: api.TPMBackend{
					Type:    "emulator",
					Version: "2.0",
				},
			},
		}
		if tpm.HasPersistentDevice(&vmi.Spec) {
			domain.Spec.Devices.TPMs[0].Backend.PersistentState = "yes"
			// tpm-crb is not techincally required for persistence, but since there was a desire for both,
			//   we decided to introduce them together. Ultimately, we should use tpm-crb for all cases,
			//   as it is now the generally preferred model
			domain.Spec.Devices.TPMs[0].Model = "tpm-crb"
		}
	}

	// Handle VSOCK CID
	if vmi.Status.VSOCKCID != nil {
		domain.Spec.Devices.VSOCK = &api.VSOCK{
			// Force virtio v1 for vhost-vsock-pci.
			// https://gitlab.com/qemu-project/qemu/-/commit/6209070503989cf4f28549f228989419d4f0b236
			Model: "virtio-non-transitional",
			CID: api.CID{
				Auto:    "no",
				Address: *vmi.Status.VSOCKCID,
			},
		}
	}

	// set bootmenu to give time to access bios
	if vmi.ShouldStartPaused() {
		domain.Spec.OS.BootMenu = &api.BootMenu{
			Enable:  "yes",
			Timeout: pointer.P(bootMenuTimeoutMS),
		}
	}

	setIOThreads(vmi, domain, vcpus)

	return nil
}

func boolToOnOff(value *bool, defaultOn bool) string {
	return boolToString(value, defaultOn, "on", "off")
}

func boolToYesNo(value *bool, defaultYes bool) string {
	return boolToString(value, defaultYes, "yes", "no")
}

func boolToString(value *bool, defaultPositive bool, positive string, negative string) string {
	toString := func(value bool) string {
		if value {
			return positive
		}
		return negative
	}

	if value == nil {
		return toString(defaultPositive)
	}
	return toString(*value)
}

func needsSCSIController(vmi *v1.VirtualMachineInstance) bool {
	for _, disk := range vmi.Spec.Domain.Devices.Disks {
		if getBusFromDisk(disk) == v1.DiskBusSCSI {
			return true
		}
	}
	return !vmi.Spec.Domain.Devices.DisableHotplug
}

func shouldDisablePCIHole64(vmi *v1.VirtualMachineInstance) bool {
	if val, ok := vmi.Annotations[v1.DisablePCIHole64]; ok {
		return strings.EqualFold(val, "true")
	}
	return false
}

func getBusFromDisk(disk v1.Disk) v1.DiskBus {
	if disk.LUN != nil {
		return disk.LUN.Bus
	}
	if disk.Disk != nil {
		return disk.Disk.Bus
	}
	if disk.CDRom != nil {
		return disk.CDRom.Bus
	}
	return ""
}

func getPrefixFromBus(bus v1.DiskBus) string {
	switch bus {
	case v1.DiskBusVirtio:
		return "vd"
	case v1.DiskBusSATA, v1.DiskBusSCSI, v1.DiskBusUSB:
		return "sd"
	default:
		log.Log.Errorf("Unrecognized bus '%s'", bus)
		return ""
	}
}

func newDeviceNamer(volumeStatuses []v1.VolumeStatus, disks []v1.Disk) map[string]deviceNamer {
	prefixMap := make(map[string]deviceNamer)
	volumeTargetMap := make(map[string]string)
	for _, volumeStatus := range volumeStatuses {
		if volumeStatus.Target != "" {
			volumeTargetMap[volumeStatus.Name] = volumeStatus.Target
		}
	}

	for _, disk := range disks {
		if disk.Disk == nil {
			continue
		}
		prefix := getPrefixFromBus(disk.Disk.Bus)
		if _, ok := prefixMap[prefix]; !ok {
			prefixMap[prefix] = deviceNamer{
				existingNameMap: make(map[string]string),
				usedDeviceMap:   make(map[string]string),
			}
		}
		namer := prefixMap[prefix]
		if _, ok := volumeTargetMap[disk.Name]; ok {
			namer.existingNameMap[disk.Name] = volumeTargetMap[disk.Name]
			namer.usedDeviceMap[volumeTargetMap[disk.Name]] = disk.Name
		}
	}
	return prefixMap
}

func GetVolumeNameByDisk(disk api.Disk) string {
	return disk.Alias.GetName()
}

// GetVolumeNameByTarget returns the volume name associated to the device target in the domain (e.g vda)
func GetVolumeNameByTarget(domain *api.Domain, target string) string {
	for _, d := range domain.Spec.Devices.Disks {
		if d.Target.Device == target {
			return GetVolumeNameByDisk(d)
		}
	}
	return ""
}

func GracePeriodSeconds(vmi *v1.VirtualMachineInstance) int64 {
	gracePeriodSeconds := v1.DefaultGracePeriodSeconds
	if vmi.Spec.TerminationGracePeriodSeconds != nil {
		gracePeriodSeconds = *vmi.Spec.TerminationGracePeriodSeconds
	}
	return gracePeriodSeconds
}

func InterpretTransitionalModelType(useVirtioTransitional *bool, archString string) string {
	vtenabled := useVirtioTransitional != nil && *useVirtioTransitional
	return arch.NewConverter(archString).TransitionalModelType(vtenabled)
}

func domainVCPUTopologyForHotplug(vmi *v1.VirtualMachineInstance, domain *api.Domain) {
	cpuTopology := vcpu.GetCPUTopology(vmi)
	cpuCount := vcpu.CalculateRequestedVCPUs(cpuTopology)
	// Always allow to hotplug to minimum of 1 socket
	minEnabledCpuCount := cpuTopology.Cores * cpuTopology.Threads
	// Total vCPU count
	enabledCpuCount := cpuCount
	cpuTopology.Sockets = vmi.Spec.Domain.CPU.MaxSockets
	cpuCount = vcpu.CalculateRequestedVCPUs(cpuTopology)
	VCPUs := &api.VCPUs{}
	for id := uint32(0); id < cpuCount; id++ {
		// Enable all requestd vCPUs
		isEnabled := id < enabledCpuCount
		// There should not be fewer vCPU than cores and threads within a single socket
		isHotpluggable := id >= minEnabledCpuCount
		vcpu := api.VCPUsVCPU{
			ID:           id,
			Enabled:      boolToYesNo(&isEnabled, true),
			Hotpluggable: boolToYesNo(&isHotpluggable, false),
		}
		VCPUs.VCPU = append(VCPUs.VCPU, vcpu)
	}

	domain.Spec.VCPUs = VCPUs
	domain.Spec.CPU.Topology = cpuTopology
	domain.Spec.VCPU = &api.VCPU{
		Placement: "static",
		CPUs:      cpuCount,
	}
}<|MERGE_RESOLUTION|>--- conflicted
+++ resolved
@@ -110,15 +110,9 @@
 	VolumesDiscardIgnore            []string
 	Topology                        *cmdv1.Topology
 	ExpandDisksEnabled              bool
-<<<<<<< HEAD
-	UseLaunchSecuritySEV            bool
-	UseLaunchSecurityTDX            bool
-	UseLaunchSecurityPV             bool
-=======
 	UseLaunchSecuritySEV            bool // For AMD SEV/ES/SNP
 	UseLaunchSecurityTDX            bool // For Intel TDX
 	UseLaunchSecurityPV             bool // For IBM SE(s390-pv)
->>>>>>> b8d3dc37
 	FreePageReporting               bool
 	BochsForEFIGuests               bool
 	SerialConsoleLog                bool
@@ -1302,25 +1296,6 @@
 	}
 
 	if vmi.IsBootloaderEFI() {
-<<<<<<< HEAD
-		if c.UseLaunchSecurityTDX {
-			// Use stateless firmware for the TDX VMs
-			domain.Spec.OS.BootLoader = &api.Loader{
-				Path:     c.EFIConfiguration.EFICode,
-				ReadOnly: "yes",
-				Secure:   boolToYesNo(&c.EFIConfiguration.SecureLoader, false),
-				Type:     "rom",
-			}
-			domain.Spec.OS.NVRam = nil
-		} else {
-			domain.Spec.OS.BootLoader = &api.Loader{
-				Path:     c.EFIConfiguration.EFICode,
-				ReadOnly: "yes",
-				Secure:   boolToYesNo(&c.EFIConfiguration.SecureLoader, false),
-				Type:     "pflash",
-			}
-
-=======
 		domain.Spec.OS.BootLoader = &api.Loader{
 			Path:     c.EFIConfiguration.EFICode,
 			ReadOnly: "yes",
@@ -1333,7 +1308,6 @@
 			domain.Spec.OS.NVRam = nil
 		} else {
 			domain.Spec.OS.BootLoader.Type = "pflash"
->>>>>>> b8d3dc37
 			domain.Spec.OS.NVRam = &api.NVRam{
 				Template: c.EFIConfiguration.EFIVars,
 				NVRam:    filepath.Join(services.PathForNVram(vmi), vmi.Name+"_VARS.fd"),
@@ -1635,13 +1609,10 @@
 		controllerDriver = &api.ControllerDriver{
 			IOMMU: "on",
 		}
-<<<<<<< HEAD
-=======
 	}
 
 	if util.UseLaunchSecurity(vmi) {
 		domain.Spec.LaunchSecurity = c.Architecture.LaunchSecurity(vmi)
->>>>>>> b8d3dc37
 	}
 	domain.Spec.LaunchSecurity = c.Architecture.LaunchSecurity(vmi)
 

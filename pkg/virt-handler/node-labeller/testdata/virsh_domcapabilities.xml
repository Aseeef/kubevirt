<domainCapabilities>
    <cpu>
        <mode name='host-passthrough' supported='yes'/>
        <mode name='host-model' supported='yes'>
            <model fallback='allow'>Skylake-Client-IBRS</model>
            <vendor>Intel</vendor>
            <feature policy='require' name='ds'/>
            <feature policy='require' name='acpi'/>
            <feature policy='require' name='ss'/>
        </mode>
        <mode name='custom' supported='yes'>
            <model usable='no'>EPYC-IBPB</model>
            <model>fake-model-without-usable</model>
            <model usable='no'>486</model>
            <model usable='no'>Conroe</model>
            <model usable='yes'>Penryn</model>
            <model usable='yes'>IvyBridge</model>
            <model usable='yes'>Haswell</model>
            <model usable='yes'>Skylake-Client-IBRS</model>
            <model usable='yes'>Opteron_G2</model>
        </mode>
    </cpu>
    <features>
        <sev supported='yes'>
          <cbitpos>47</cbitpos>
          <reducedPhysBits>1</reducedPhysBits>
          <maxGuests>15</maxGuests>
          <maxESGuests>15</maxESGuests>
        </sev>
<<<<<<< HEAD
=======
        <launchSecurity supported='yes'>
          <enum name='sectype'>
            <value>sev</value>
            <value>sev-snp</value>
          </enum>
        </launchSecurity>
>>>>>>> b8d3dc37
        <tdx supported='no'/>
    </features>
</domainCapabilities><|MERGE_RESOLUTION|>--- conflicted
+++ resolved
@@ -27,15 +27,12 @@
           <maxGuests>15</maxGuests>
           <maxESGuests>15</maxESGuests>
         </sev>
-<<<<<<< HEAD
-=======
         <launchSecurity supported='yes'>
           <enum name='sectype'>
             <value>sev</value>
             <value>sev-snp</value>
           </enum>
         </launchSecurity>
->>>>>>> b8d3dc37
         <tdx supported='no'/>
     </features>
 </domainCapabilities>
--- conflicted
+++ resolved
@@ -177,8 +177,6 @@
 		Expect(node.Labels).To(HaveKey(v1.SecureExecutionLabel))
 	})
 
-<<<<<<< HEAD
-=======
 	It("should add SEV-SNP label", func() {
 		res := nlController.execute()
 		Expect(res).To(BeTrue())
@@ -196,7 +194,6 @@
 		Expect(node.Labels).To(Not(HaveKey(v1.SEVSNPLabel)))
 	})
 
->>>>>>> b8d3dc37
 	It("should not add TDX label", func() {
 		// virsh_domcapabilities.xml in which tdx is disabled
 		res := nlController.execute()
